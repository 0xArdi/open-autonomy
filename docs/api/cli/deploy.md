--- conflicted
+++ resolved
@@ -131,11 +131,7 @@
 )
 @click.option("--push", is_flag=True, default=False, help="Push image after build.")
 @image_profile_flag()
-<<<<<<< HEAD
-def build_images(service_id: PublicId, profile: str, package_dir: Path, build_dir: Path, skaffold_dir: Path, version: str, push: bool) -> None
-=======
 def build_images(service_id: PublicId, profile: str, packages_dir: Path, build_dir: Path, skaffold_dir: Path, version: str, push: bool) -> None
->>>>>>> 2052c1a5
 ```
 
 Build image using skaffold.
