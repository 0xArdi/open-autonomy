

# Quick Start

The purpose of this quick start is to get you up and running with the {{open_autonomy}} framework for agent service development as quickly as possible.
The overall pipeline with the framework is summarized in the figure below:

<figure markdown>
![](./images/pipeline.svg)
<figcaption>Overall pipeline to deploy an agent service with the Open Autonomy framework</figcaption>
</figure>

The steps defined in the figure above are materialized as follows:

1. **Component provision:** The developer ensures that the agent components are available, either by programming them from scratch using the {{open_aea}} framework, or fetching them from the Component Registry. Each agent service needs one or more underlying {{fsm_app}}(s) that define the service business logic. The {{open_autonomy}} framework contains packages with base classes that help define {{fsm_app}}s.

2. **Agent definition:** The developer ensures that the agents that make up the service are available, either by defining them  using the {{open_aea}} framework, or by fetching them from the Agent Registry.

3. **Service definition:** The developer produces a service definition based on the corresponding agents, or it fetches a service from the Service Registry. Agent operators register agent instances against the service.

4. **Service deployment:** Once the service is defined, the developer can use the {{open_autonomy}} CLI to deploy the service.

The dashed arrows in the figure denote the "entry points" for a developer in the pipeline. For example, if the developer is satisfied with some agent available in the agent registry, then they can skip the first step about defining agent components, and fetch that agent directly. We will give more detail about the pipeline below.

The goal of this quick start guide is to showcase steps 3-4 from the pipeline. That is, how to execute a (local) deployment of a demonstration service. We will cover the particularities of the components that make up agents in an agent service in other sections of the documentation.


## Requirements

Ensure that your machine satisfies the following requirements:

- [Python](https://www.python.org/) `>= 3.7` (recommended `>= 3.10`)
- [Pip](https://pip.pypa.io/en/stable/installation/)
- [Tendermint](https://docs.tendermint.com/v0.34/introduction/install.html) `==0.34.19`
- [Pipenv](https://pipenv.pypa.io/en/latest/install/) `>=2021.x.xx`
- [Kubectl](https://kubernetes.io/docs/tasks/tools/)
- [Docker Engine](https://docs.docker.com/engine/install/)
- [Docker Compose](https://docs.docker.com/compose/install/)
- [Skaffold](https://skaffold.dev/docs/install/#standalone-binary) `>=1.39.1`


## Setup

1. Create a workspace folder, e.g.,
```bash
mkdir my_service
cd my_service
```

2. Setup the environment. Remember to use the Python version you installed, here we use 3.10 as reference:
```bash
export OPEN_AEA_IPFS_ADDR="/dns/registry.autonolas.tech/tcp/443/https"
touch Pipfile && pipenv --python 3.10 && pipenv shell
```

3. Install {{open_autonomy}}:
```bash
pip install open-autonomy
```

4. Initialize the framework to work with the remote IPFS registry.
```bash
autonomy init --remote
```

## Deploy a Local Agent Service

!!! note
    On **MacOS** and **Windows**, running Docker containers requires having Docker Desktop running as well. If you're using one of those systems, remember to start Docker Desktop
    before you run agent services.


Follow the steps indicated below to download a demonstration agent service from the Service Registry, and deploy it locally using Docker Compose.
In this case, we consider the [Hello World agent service](./hello_world_agent_service.md).

1. Prepare a JSON file `keys.json` containing the addresses and keys of the four agents that make up the [Hello World agent service](./hello_world_agent_service.md). Below you have some sample keys for testing:

    !!! warning "Important"
        Use these keys for testing purposes only. **Never use these keys in a production environment or for personal use.**

        ```json
        [
          {
              "address": "0x15d34AAf54267DB7D7c367839AAf71A00a2C6A65",
              "private_key": "0x47e179ec197488593b187f80a00eb0da91f1b9d0b13f8733639f19c30a34926a"
          },
          {
              "address": "0x9965507D1a55bcC2695C58ba16FB37d819B0A4dc",
              "private_key": "0x8b3a350cf5c34c9194ca85829a2df0ec3153be0318b5e2d3348e872092edffba"
          },
          {
              "address": "0x976EA74026E726554dB657fA54763abd0C3a0aa9",
              "private_key": "0x92db14e403b83dfe3df233f83dfa3a0d7096f21ca9b0d6d6b8d88b2b4ec1564e"
          },
          {
              "address": "0x14dC79964da2C08b23698B3D3cc7Ca32193d9955",
              "private_key": "0x4bbbf85ce3377467afe5d46f804f221813b2bb87f24d81f60f1fcdbf7cbf4356"
          }
        ]
        ```

2. Use the CLI to download and build the images to deploy the [Hello World agent service](./hello_world_agent_service.md):
    ```bash
<<<<<<< HEAD
    autonomy deploy build deployment valory/hello_world:0.1.0:bafybeia7lxamdmgdc2otag2g7oloifx2y75nlhsltjmfwm2riqzva56bjm keys.json --remote
=======
    autonomy deploy build deployment valory/hello_world:0.1.0:bafybeifdcffyuxbaq3gkyywut3w4v3kuwbwy7s2gd6jclpphyztj3zg44q keys.json --remote
>>>>>>> 87282425
    ```
    The command above generates the required images to run the agent service using the keys provided in the `keys.json` file. In this case, we are accessing the service definition located in the Service Registry.

    !!!note
        It is also possible to generate a deployment using a local service definition. See the [CLI section](./autonomy.md) for the complete details.

3. The build configuration will be located in `./abci_build`. Execute `docker-compose` as indicated below. This will deploy a local [Hello World agent service](./hello_world_agent_service.md) with four agents connected to four Tendermint nodes.
    ```bash
    cd abci_build
    docker-compose up --force-recreate
    ```

4. The logs of a single agent or node can then be inspected with, e.g.,
    ```bash
    docker logs {container_id} --follow
    ```
    where `{container_id}` refers to the Docker container ID for either an agent
    (`abci0`, `abci1`, `abci2` and `abci3`) or a Tendermint node (`node0`, `node1`, `node2` and `node3`).<|MERGE_RESOLUTION|>--- conflicted
+++ resolved
@@ -101,11 +101,7 @@
 
 2. Use the CLI to download and build the images to deploy the [Hello World agent service](./hello_world_agent_service.md):
     ```bash
-<<<<<<< HEAD
-    autonomy deploy build deployment valory/hello_world:0.1.0:bafybeia7lxamdmgdc2otag2g7oloifx2y75nlhsltjmfwm2riqzva56bjm keys.json --remote
-=======
-    autonomy deploy build deployment valory/hello_world:0.1.0:bafybeifdcffyuxbaq3gkyywut3w4v3kuwbwy7s2gd6jclpphyztj3zg44q keys.json --remote
->>>>>>> 87282425
+    autonomy deploy build deployment valory/hello_world:0.1.0:bafybeidmxwqqdirgru4tce47s4mv4jtnefl6kognaw7qv5qkjq4mawgtvq keys.json --remote
     ```
     The command above generates the required images to run the agent service using the keys provided in the `keys.json` file. In this case, we are accessing the service definition located in the Service Registry.
 
