--- conflicted
+++ resolved
@@ -284,13 +284,9 @@
 
 ```bash
 Usage: autonomy fetch [OPTIONS] PUBLIC_ID_OR_HASH
-<<<<<<< HEAD
+
   Fetch an agent from the registry.
-=======
-
-  Fetch an agent from the registry.
-
->>>>>>> 2b128ccc
+
 Options:
   --remote      To use a remote registry.
   --local       To use a local registry.
@@ -311,13 +307,9 @@
 
 ```bash
 Usage: autonomy run [OPTIONS]
-<<<<<<< HEAD
+
   Run the agent.
-=======
-
-  Run the agent.
-
->>>>>>> 2b128ccc
+
 Options:
   -p                          Ask for password interactively
   --password PASSWORD         Set password for key encryption/decryption
