[[source]]
url = "https://pypi.org/simple"
verify_ssl = true
name = "pypi"

[packages]
<<<<<<< HEAD
open-aea = {version = "==1.9.0.post1", extras = ["all"]}
open-aea-ledger-ethereum = "<2.0.0,>=1.9.0.post1"
open-aea-ledger-cosmos = "<2.0.0,>=1.9.0.post1"
open-aea-cli-ipfs = "<2.0.0,>=1.9.0.post1"
=======
open-aea = {version = "==1.10.0", extras = ["all"]}
open-aea-ledger-ethereum = "==1.10.0"
open-aea-cli-ipfs = "==1.10.0"
>>>>>>> 29a464c6

[dev-packages]
asn1crypto = "==1.4.0"
atheris = "==2.0.10"
bandit = "==1.7.0"
black = "==21.6b0"
bs4 = "==0.0.1"
certifi = "==2021.10.8"
click = "==8.0.2"
darglint = "==1.8.0"
docker = "==5.0.2"
docker-compose = "==1.29.2"
flake8 = "==3.9.2"
flake8-bugbear = "==21.9.1"
flake8-docstrings = "==1.6.0"
flake8-eradicate = "==1.1.0"
flake8-isort = "==4.0.0"
hypothesis = "==6.21.6"
ipfshttpclient = "==0.8.0a2"
isort = "==5.9.3"
markdown = "==3.3.4"
markdown-include = "==0.6.0"
mistune = "==2.0.2"
mkdocs = "==1.3.0"
mkdocs-mermaid-plugin = {git = "https://github.com/pugong/mkdocs-mermaid-plugin.git"}
mkdocs-material = "==7.1.10"
mkdocs-macros-plugin = "==0.7.0"
multidict = "==5.2.0"
mypy = "==0.910"
protobuf = "==3.19.4"
pydoc-markdown = "==4.3.2"
pydocstyle = "==6.1.1"
pymdown-extensions = "==8.2"
py-ecc = "==5.2.0"
py-eth-sig-utils = "==0.4.0"
pytest = "==7.0.0"
pytest-asyncio = "==0.18.0"
pytest-cov = "==3.0.0"
pytest-randomly = "==3.11.0"
pylint = "==2.11.1"
Pygments = "==2.11.2"
safety = "==1.10.3"
tox = "==3.24.4"
types-pyyaml = "==6.0.7"
types-protobuf = "==3.19.20"
types-requests = "==2.27.25"
types-jsonschema= "==4.4.4"
types-setuptools= "==57.4.14"
vulture = "==2.3"
aiohttp = "<3.8,>=3.7.4.post0"
pandas = "<1.4,>=1.3.4"
pandas-stubs = "<1.2.1,>=1.2.0.39"
pmdarima = "<1.9,>=1.8.4"
scikit-learn = "<1.1,>=1.0.1"
numpy = "<1.22,>=1.21.4"
optuna = "<2.11,>=2.10.0"
joblib = "<1.2,>=1.1.0"
Flask = "==2.0.2"
cosmpy = "==0.3.1"
Werkzeug= "==2.0.3"

[requires]
python_version = "3.10"<|MERGE_RESOLUTION|>--- conflicted
+++ resolved
@@ -4,16 +4,10 @@
 name = "pypi"
 
 [packages]
-<<<<<<< HEAD
-open-aea = {version = "==1.9.0.post1", extras = ["all"]}
-open-aea-ledger-ethereum = "<2.0.0,>=1.9.0.post1"
-open-aea-ledger-cosmos = "<2.0.0,>=1.9.0.post1"
-open-aea-cli-ipfs = "<2.0.0,>=1.9.0.post1"
-=======
 open-aea = {version = "==1.10.0", extras = ["all"]}
 open-aea-ledger-ethereum = "==1.10.0"
+open-aea-ledger-cosmos = "==1.10.0"
 open-aea-cli-ipfs = "==1.10.0"
->>>>>>> 29a464c6
 
 [dev-packages]
 asn1crypto = "==1.4.0"
