site_name: aea_consensus_algorithm
site_url: https://valory.xyz/
site_description: Consensus algorithms implemented with the AEA framework.
repo_url: https://github.com/valory-xyz/consensus-algorithms
site_author: developer@valory.xyz

theme: 'material'

strict: true

nav:
  - Home: 'index.md'
  - Price Estimation:
    - Demo: 'price_estimation_demo.md'
    - How it works: 'price_estimation.md'
    - System: 'poc-diagram.md'
<<<<<<< HEAD
  - API:
    - Connections:
      - ABCI:
        - Connection: 'api/connections/abci/connection.md'
    - Skills:
      - Abstract ABCI:
        - Dialogues: 'api/skills/abstract_abci/dialogues.md'
        - Handlers: 'api/skills/abstract_abci/handlers.md'
      - Abstract Round ABCI:
        - Base Models: 'api/skills/abstract_round_abci/base_models.md'
        - Behaviour Utils: 'api/skills/abstract_round_abci/behaviour_utils.md'
        - Behaviour: 'api/skills/abstract_round_abci/behaviours.md'
        - Dialogues: 'api/skills/abstract_round_abci/dialogues.md'
        - Handlers: 'api/skills/abstract_round_abci/handlers.md'
        - Models: 'api/skills/abstract_round_abci/models.md'
        - Serializer: 'api/skills/abstract_round_abci/serializer.md'
        - Utils: 'api/skills/abstract_round_abci/utils.md'
=======
    - FSM: 'fsm.md'
>>>>>>> 1fb906a4

plugins:
    - markdownmermaid

markdown_extensions:
  - pymdownx.superfences
  - pymdownx.highlight
  - admonition
  - markdown_include.include:
      base_path: docs
  - pymdownx.arithmatex

#extra_css:
#    - css/my-styles.css

extra_javascript:
    - https://unpkg.com/mermaid@8.10.1/dist/mermaid.min.js
    - https://cdnjs.cloudflare.com/ajax/libs/mathjax/2.7.0/MathJax.js?config=TeX-MML-AM_CHTML<|MERGE_RESOLUTION|>--- conflicted
+++ resolved
@@ -14,7 +14,7 @@
     - Demo: 'price_estimation_demo.md'
     - How it works: 'price_estimation.md'
     - System: 'poc-diagram.md'
-<<<<<<< HEAD
+    - FSM: 'fsm.md'
   - API:
     - Connections:
       - ABCI:
@@ -32,9 +32,7 @@
         - Models: 'api/skills/abstract_round_abci/models.md'
         - Serializer: 'api/skills/abstract_round_abci/serializer.md'
         - Utils: 'api/skills/abstract_round_abci/utils.md'
-=======
-    - FSM: 'fsm.md'
->>>>>>> 1fb906a4
+
 
 plugins:
     - markdownmermaid
