# -*- coding: utf-8 -*-
# ------------------------------------------------------------------------------
#
#   Copyright 2021-2022 Valory AG
#
#   Licensed under the Apache License, Version 2.0 (the "License");
#   you may not use this file except in compliance with the License.
#   You may obtain a copy of the License at
#
#       http://www.apache.org/licenses/LICENSE-2.0
#
#   Unless required by applicable law or agreed to in writing, software
#   distributed under the License is distributed on an "AS IS" BASIS,
#   WITHOUT WARRANTIES OR CONDITIONS OF ANY KIND, either express or implied.
#   See the License for the specific language governing permissions and
#   limitations under the License.
#
# ------------------------------------------------------------------------------

"""Test the handlers.py module of the skill."""
<<<<<<< HEAD
=======

>>>>>>> 2052c1a5
import json
import logging
from typing import Any, Dict, cast
from unittest import mock
from unittest.mock import MagicMock

import pytest
from _pytest.logging import LogCaptureFixture
from aea.configurations.data_types import PublicId
from aea.protocols.base import Message

from packages.valory.protocols.abci import AbciMessage
from packages.valory.protocols.abci.custom_types import (
    CheckTxType,
    CheckTxTypeEnum,
    ValidatorUpdates,
)
from packages.valory.protocols.http import HttpMessage
from packages.valory.protocols.tendermint import TendermintMessage
from packages.valory.skills.abstract_round_abci.base import (
    ABCIAppInternalError,
    AddBlockError,
    ERROR_CODE,
    OK_CODE,
    SignatureNotValidError,
)
from packages.valory.skills.abstract_round_abci.dialogues import (
    AbciDialogue,
    AbciDialogues,
    TendermintDialogue,
    TendermintDialogues,
)
from packages.valory.skills.abstract_round_abci.handlers import (
    ABCIRoundHandler,
    AbstractResponseHandler,
    TendermintHandler,
    exception_to_info_msg,
)


def test_exception_to_info_msg() -> None:
    """Test 'exception_to_info_msg' helper function."""
    exception = Exception("exception message")
    expected_string = f"{exception.__class__.__name__}: {str(exception)}"
    actual_string = exception_to_info_msg(exception)
    assert expected_string == actual_string


class TestABCIRoundHandler:
    """Test 'ABCIRoundHandler'."""

    def setup(self) -> None:
        """Set up the tests."""
        self.context = MagicMock(skill_id=PublicId.from_str("dummy/skill:0.1.0"))
        self.dialogues = AbciDialogues(name="", skill_context=self.context)
        self.handler = ABCIRoundHandler(name="", skill_context=self.context)

    def test_info(self) -> None:
        """Test the 'info' handler method."""
        message, dialogue = self.dialogues.create(
            counterparty="",
            performative=AbciMessage.Performative.REQUEST_INFO,
            version="",
            block_version=0,
            p2p_version=0,
        )
        response = self.handler.info(
            cast(AbciMessage, message), cast(AbciDialogue, dialogue)
        )
        assert response.performative == AbciMessage.Performative.RESPONSE_INFO

    @pytest.mark.parametrize("app_hash", (b"", b"test"))
    def test_init_chain(self, app_hash: bytes) -> None:
        """Test the 'init_chain' handler method."""
        message, dialogue = self.dialogues.create(
            counterparty="",
            performative=AbciMessage.Performative.REQUEST_INIT_CHAIN,
            time=MagicMock,
            chain_id="test_chain_id",
            consensus_params=MagicMock(),
            validators=MagicMock(),
            app_state_bytes=b"",
            initial_height=10,
        )
        self.context.state.round_sequence.last_round_transition_root_hash = app_hash
        response = self.handler.init_chain(
            cast(AbciMessage, message), cast(AbciDialogue, dialogue)
        )
        assert response.performative == AbciMessage.Performative.RESPONSE_INIT_CHAIN
        assert response.validators == ValidatorUpdates([])
        assert response.app_hash == app_hash

    def test_begin_block(self) -> None:
        """Test the 'begin_block' handler method."""
        message, dialogue = self.dialogues.create(
            counterparty="",
            performative=AbciMessage.Performative.REQUEST_BEGIN_BLOCK,
            hash=b"",
            header=MagicMock(),
            last_commit_info=MagicMock(),
            byzantine_validators=MagicMock(),
        )
        response = self.handler.begin_block(
            cast(AbciMessage, message), cast(AbciDialogue, dialogue)
        )
        assert response.performative == AbciMessage.Performative.RESPONSE_BEGIN_BLOCK

    @mock.patch("packages.valory.skills.abstract_round_abci.handlers.Transaction")
    def test_check_tx(self, *_: Any) -> None:
        """Test the 'check_tx' handler method."""
        message, dialogue = self.dialogues.create(
            counterparty="",
            performative=AbciMessage.Performative.REQUEST_CHECK_TX,
            tx=b"",
            type=CheckTxType(CheckTxTypeEnum.NEW),
        )
        response = self.handler.check_tx(
            cast(AbciMessage, message), cast(AbciDialogue, dialogue)
        )
        assert response.performative == AbciMessage.Performative.RESPONSE_CHECK_TX
        assert response.code == OK_CODE

    @mock.patch(
        "packages.valory.skills.abstract_round_abci.handlers.Transaction.decode",
        side_effect=SignatureNotValidError,
    )
    def test_check_tx_negative(self, *_: Any) -> None:
        """Test the 'check_tx' handler method, negative case."""
        message, dialogue = self.dialogues.create(
            counterparty="",
            performative=AbciMessage.Performative.REQUEST_CHECK_TX,
            tx=b"",
            type=CheckTxType(CheckTxTypeEnum.NEW),
        )
        response = self.handler.check_tx(
            cast(AbciMessage, message), cast(AbciDialogue, dialogue)
        )
        assert response.performative == AbciMessage.Performative.RESPONSE_CHECK_TX
        assert response.code == ERROR_CODE

    @mock.patch("packages.valory.skills.abstract_round_abci.handlers.Transaction")
    def test_deliver_tx(self, *_: Any) -> None:
        """Test the 'deliver_tx' handler method."""
        message, dialogue = self.dialogues.create(
            counterparty="",
            performative=AbciMessage.Performative.REQUEST_DELIVER_TX,
            tx=b"",
        )
        response = self.handler.deliver_tx(
            cast(AbciMessage, message), cast(AbciDialogue, dialogue)
        )
        assert response.performative == AbciMessage.Performative.RESPONSE_DELIVER_TX
        assert response.code == OK_CODE

    @mock.patch(
        "packages.valory.skills.abstract_round_abci.handlers.Transaction.decode",
        side_effect=SignatureNotValidError,
    )
    def test_deliver_tx_negative(self, *_: Any) -> None:
        """Test the 'deliver_tx' handler method, negative case."""
        message, dialogue = self.dialogues.create(
            counterparty="",
            performative=AbciMessage.Performative.REQUEST_DELIVER_TX,
            tx=b"",
        )
        response = self.handler.deliver_tx(
            cast(AbciMessage, message), cast(AbciDialogue, dialogue)
        )
        assert response.performative == AbciMessage.Performative.RESPONSE_DELIVER_TX
        assert response.code == ERROR_CODE

    @pytest.mark.parametrize("request_height", tuple(range(3)))
    def test_end_block(self, request_height: int) -> None:
        """Test the 'end_block' handler method."""
        message, dialogue = self.dialogues.create(
            counterparty="",
            performative=AbciMessage.Performative.REQUEST_END_BLOCK,
            height=request_height,
        )
        assert isinstance(message, AbciMessage)
        assert isinstance(dialogue, AbciDialogue)
        assert message.height == request_height
        assert self.context.state.round_sequence.tm_height != request_height
        response = self.handler.end_block(message, dialogue)
        assert response.performative == AbciMessage.Performative.RESPONSE_END_BLOCK
        assert self.context.state.round_sequence.tm_height == request_height

    def test_commit(self) -> None:
        """Test the 'commit' handler method."""
        message, dialogue = self.dialogues.create(
            counterparty="",
            performative=AbciMessage.Performative.REQUEST_COMMIT,
        )
        response = self.handler.commit(
            cast(AbciMessage, message), cast(AbciDialogue, dialogue)
        )
        assert response.performative == AbciMessage.Performative.RESPONSE_COMMIT

    def test_commit_negative(self) -> None:
        """Test the 'commit' handler method, negative case."""
        self.context.state.round_sequence.commit.side_effect = AddBlockError()
        message, dialogue = self.dialogues.create(
            counterparty="",
            performative=AbciMessage.Performative.REQUEST_COMMIT,
        )
        with pytest.raises(AddBlockError):
            self.handler.commit(
                cast(AbciMessage, message), cast(AbciDialogue, dialogue)
            )


class ConcreteResponseHandler(AbstractResponseHandler):
    """A concrete response handler for testing purposes."""

    SUPPORTED_PROTOCOL = HttpMessage.protocol_id
    allowed_response_performatives = frozenset({HttpMessage.Performative.RESPONSE})


class TestAbstractResponseHandler:
    """Test 'AbstractResponseHandler'."""

    def setup(self) -> None:
        """Set up the tests."""
        self.context = MagicMock()
        self.handler = ConcreteResponseHandler(name="", skill_context=self.context)

    def test_handle(self) -> None:
        """Test the 'handle' method."""
        callback = MagicMock()
        request_reference = "reference"
        self.context.requests.request_id_to_callback = {}
        self.context.requests.request_id_to_callback[request_reference] = callback
        with mock.patch.object(
            self.handler, "_recover_protocol_dialogues"
        ) as mock_dialogues_fn:
            mock_dialogue = MagicMock()
            mock_dialogue.dialogue_label.dialogue_reference = (request_reference, "")
            mock_dialogues = MagicMock()
            mock_dialogues.update = MagicMock(return_value=mock_dialogue)
            mock_dialogues_fn.return_value = mock_dialogues
            mock_message = MagicMock(performative=HttpMessage.Performative.RESPONSE)
            self.handler.handle(mock_message)
        callback.assert_called()

    @mock.patch.object(
        AbstractResponseHandler, "_recover_protocol_dialogues", return_value=None
    )
    def test_handle_negative_cannot_recover_dialogues(self, *_: Any) -> None:
        """Test the 'handle' method, negative case (cannot recover dialogues)."""
        self.handler.handle(MagicMock())

    @mock.patch.object(AbstractResponseHandler, "_recover_protocol_dialogues")
    def test_handle_negative_cannot_update_dialogues(
        self, mock_dialogues_fn: Any
    ) -> None:
        """Test the 'handle' method, negative case (cannot update dialogues)."""
        mock_dialogues = MagicMock(update=MagicMock(return_value=None))
        mock_dialogues_fn.return_value = mock_dialogues
        self.handler.handle(MagicMock())

    def test_handle_negative_performative_not_allowed(self) -> None:
        """Test the 'handle' method, negative case (performative not allowed)."""
        self.handler.handle(MagicMock())

    def test_handle_negative_cannot_find_callback(self) -> None:
        """Test the 'handle' method, negative case (cannot find callback)."""
        self.context.requests.request_id_to_callback = {}
        with pytest.raises(
            ABCIAppInternalError, match="No callback defined for request with nonce: "
        ):
            self.handler.handle(
                MagicMock(performative=HttpMessage.Performative.RESPONSE)
            )


class TestTendermintHandler:
    """Test Tendermint Handler"""

    def setup(self) -> None:
        """Set up the tests."""
        self.agent_name = "Alice"
        self.context = MagicMock(skill_id=PublicId.from_str("dummy/skill:0.1.0"))
        self.handler = TendermintHandler(name="dummy", skill_context=self.context)
        self.handler.context.logger = logging.getLogger()
        self.dialogues = TendermintDialogues(name="dummy", skill_context=self.context)

    # helper
    def mocked_registered_addresses(
        self, addresses: Dict[str, Dict[str, str]]
    ) -> mock._patch:
        """Mocked registered addresses"""
        return mock.patch.object(
            TendermintHandler,
            "registered_addresses",
            new_callable=mock.PropertyMock,
            return_value=addresses,
        )

    @property
    def dummy_validator_config(self) -> Dict[str, Dict[str, str]]:
        """Dummy validator config"""
        return {
            self.agent_name: {
                "tendermint_url": "http://0.0.0.0:25567",
                "address": "address",
                "pub_key": "pub_key",
            }
        }

    def make_error_message(self) -> TendermintMessage:
        """Make dummy error message"""
        performative = TendermintMessage.Performative.ERROR
        error_code = TendermintMessage.ErrorCode.INVALID_REQUEST
        error_msg, error_data = "", {}  # type: ignore
        message = TendermintMessage(
            performative,  # type: ignore
            error_code=error_code,
            error_msg=error_msg,
            error_data=error_data,
        )
        message.sender = "Alice"
        return message

    # pre-condition checks
    def test_handle_unidentified_tendermint_dialogue(
        self, caplog: LogCaptureFixture
    ) -> None:
        """Test unidentified tendermint dialogue"""
        message = Message()
        with mock.patch.object(self.handler.dialogues, "update", return_value=None):
            self.handler.handle(message)
            log_message = self.handler.LogMessages.unidentified_dialogue.value
            assert log_message in caplog.text

<<<<<<< HEAD
    def test_handle_no_addresses_retrieved_yet(self, caplog: LogCaptureFixture) -> None:
=======
    def test_handle_request(self, caplog: LogCaptureFixture) -> None:
        """Test handle request"""
        performative = TendermintMessage.Performative.REQUEST
        message = TendermintMessage(performative)  # type: ignore
        message.sender = "Alice"
        tendermint_address = "http://0.0.0.0:25567"
        registered_addresses = {message.sender: tendermint_address}
        initial_data = {"registered_addresses": registered_addresses}
        self.handler.synchronized_data.db.initial_data = initial_data  # type: ignore
        self.context.agent_address = message.sender
        self.handler.handle(message)
        assert "Sending Tendermint request response: " in caplog.text

    def test_handle_request_no_registered_addresses(
        self, caplog: LogCaptureFixture
    ) -> None:
>>>>>>> 2052c1a5
        """Test handle request no registered addresses"""
        performative = TendermintMessage.Performative.REQUEST
        message = TendermintMessage(performative)  # type: ignore
        message.sender = "Alice"
<<<<<<< HEAD
        with self.mocked_registered_addresses({}):
            self.handler.handle(message)
            log_message = self.handler.LogMessages.no_addresses_retrieved_yet.value
            assert log_message in caplog.text
            log_message = self.handler.LogMessages.sending_error_response.value
            assert log_message in caplog.text
=======
        self.handler.synchronized_data.db.initial_data = {}  # type: ignore
        self.handler.handle(message)
        error_msg = "No registered addresses retrieved yet"
        assert f"Invalid request, {error_msg}: {message}" in caplog.text

    def test_handle_request_sender_not_in_registered_addresses(
        self, caplog: LogCaptureFixture
    ) -> None:
        """Test handle request sender not in registered addresses"""
        performative = TendermintMessage.Performative.REQUEST
        message = TendermintMessage(performative)  # type: ignore
        message.sender = "Alice"
        self.handler.handle(message)
        error_msg = "Sender not registered for on-chain service"
        assert f"Invalid request, {error_msg}: {message}" in caplog.text
>>>>>>> 2052c1a5

    def test_handle_not_in_registered_addresses(
        self, caplog: LogCaptureFixture
    ) -> None:
        """Test handle response sender not in registered addresses"""
        performative = TendermintMessage.Performative.RESPONSE
        message = TendermintMessage(performative, info="info")  # type: ignore
        message.sender = "Alice"
<<<<<<< HEAD
        self.handler.handle(message)
        log_message = self.handler.LogMessages.not_in_registered_addresses.value
        assert log_message in caplog.text

    # request
    def test_handle_request(self, caplog: LogCaptureFixture) -> None:
        """Test handle request"""
        performative = TendermintMessage.Performative.REQUEST
        message = TendermintMessage(performative)  # type: ignore
        self.context.agent_address = message.sender = self.agent_name
        with self.mocked_registered_addresses(self.dummy_validator_config):
            self.handler.handle(message)
            log_message = self.handler.LogMessages.sending_request_response.value
            assert log_message in caplog.text
=======
        self.handler.synchronized_data.db.initial_data = {}  # type: ignore
        self.handler.handle(message)
        error_msg = "Response from agent not registered on-chain"
        assert f"Invalid response: {error_msg}\n{message}" in caplog.text

    def test_handle_response_valid_addresses(self, caplog: LogCaptureFixture) -> None:
        """Test handle response valid address"""
        performative = TendermintMessage.Performative.RESPONSE
        info = json.dumps({"tendermint_url": "http://0.0.0.0:25567"})
        message = TendermintMessage(performative, info=info)  # type: ignore
        message.sender = "Alice"
        initial_data = {"registered_addresses": {message.sender: None}}
        self.handler.synchronized_data.db.initial_data = initial_data  # type: ignore
        self.handler.handle(message)
        assert f"Collected Tendermint config info: {message}" in caplog.text
>>>>>>> 2052c1a5

    # response
    def test_handle_response_invalid_addresses(self, caplog: LogCaptureFixture) -> None:
        """Test handle response invalid address"""
        validator_config = self.dummy_validator_config
        validator_config[self.agent_name]["tendermint_url"] = "sudo rm -rf /"
        performative = TendermintMessage.Performative.RESPONSE
        info = json.dumps(validator_config[self.agent_name])
        message = TendermintMessage(performative, info=info)  # type: ignore
<<<<<<< HEAD
        self.context.agent_address = message.sender = self.agent_name
        with self.mocked_registered_addresses(validator_config):
            self.handler.handle(message)
        log_message = self.handler.LogMessages.failed_to_parse_address.value
        assert log_message in caplog.text
=======
        message.sender = "Alice"
        initial_data = {"registered_addresses": {message.sender: None}}
        self.handler.synchronized_data.db.initial_data = initial_data  # type: ignore
        self.handler.handle(message)
        assert "Failed to parse Tendermint address: " in caplog.text
>>>>>>> 2052c1a5

    def test_handle_response_valid_addresses(self, caplog: LogCaptureFixture) -> None:
        """Test handle response valid address"""
        performative = TendermintMessage.Performative.RESPONSE
        info = json.dumps(self.dummy_validator_config[self.agent_name])
        message = TendermintMessage(performative, info=info)  # type: ignore
        self.context.agent_address = message.sender = self.agent_name
        with self.mocked_registered_addresses(self.dummy_validator_config):
            self.handler.handle(message)
        log_message = self.handler.LogMessages.collected_config_info.value
        assert log_message in caplog.text

    # error
    def test_handle_error(self, caplog: LogCaptureFixture) -> None:
        """Test handle error"""
        message = self.make_error_message()
<<<<<<< HEAD
        with self.mocked_registered_addresses(self.dummy_validator_config):
            self.handler.handle(message)
        log_message = self.handler.LogMessages.received_error_response.value
        assert log_message in caplog.text
=======
        self.handler.handle(message)
        assert "Received error response." in caplog.text

    def test_handle_performative_not_recognized(
        self, caplog: LogCaptureFixture
    ) -> None:
        """Test performative no recognized"""
        message = self.make_error_message()
        message._slots.performative = "wacky"
        self.handler.handle(message)
        assert f"Performative not recognized: {message}" in caplog.text
>>>>>>> 2052c1a5

    def test_handle_error_no_target_message_retrieved(
        self, caplog: LogCaptureFixture
    ) -> None:
        """Test handle error no target message retrieved"""
        message, nonce = self.make_error_message(), "0"
        dialogue = TendermintDialogue(mock.Mock(), "Bob", mock.Mock())
        dialogue.dialogue_label.dialogue_reference = nonce, "stub"
        self.handler.dialogues.update = lambda _: dialogue  # type: ignore
        callback = lambda *args, **kwargs: None  # noqa: E731
        self.context.requests.request_id_to_callback = {nonce: callback}
<<<<<<< HEAD
        with self.mocked_registered_addresses(self.dummy_validator_config):
            self.handler.handle(message)
        log_message = (
            self.handler.LogMessages.received_error_without_target_message.value
        )
        assert log_message in caplog.text

    # performative
    def test_handle_performative_not_recognized(
        self, caplog: LogCaptureFixture
    ) -> None:
        """Test performative no recognized"""
        message = self.make_error_message()
        message._slots.performative = "wacky"
        with self.mocked_registered_addresses(self.dummy_validator_config):
            self.handler.handle(message)
        log_message = self.handler.LogMessages.performative_not_recognized.value
        assert log_message in caplog.text
=======
        self.handler.handle(message)
        assert (
            "Received error message but could not retrieve target message"
            in caplog.text
        )
>>>>>>> 2052c1a5
<|MERGE_RESOLUTION|>--- conflicted
+++ resolved
@@ -18,10 +18,7 @@
 # ------------------------------------------------------------------------------
 
 """Test the handlers.py module of the skill."""
-<<<<<<< HEAD
-=======
-
->>>>>>> 2052c1a5
+
 import json
 import logging
 from typing import Any, Dict, cast
@@ -356,54 +353,17 @@
             log_message = self.handler.LogMessages.unidentified_dialogue.value
             assert log_message in caplog.text
 
-<<<<<<< HEAD
     def test_handle_no_addresses_retrieved_yet(self, caplog: LogCaptureFixture) -> None:
-=======
-    def test_handle_request(self, caplog: LogCaptureFixture) -> None:
-        """Test handle request"""
-        performative = TendermintMessage.Performative.REQUEST
-        message = TendermintMessage(performative)  # type: ignore
-        message.sender = "Alice"
-        tendermint_address = "http://0.0.0.0:25567"
-        registered_addresses = {message.sender: tendermint_address}
-        initial_data = {"registered_addresses": registered_addresses}
-        self.handler.synchronized_data.db.initial_data = initial_data  # type: ignore
-        self.context.agent_address = message.sender
-        self.handler.handle(message)
-        assert "Sending Tendermint request response: " in caplog.text
-
-    def test_handle_request_no_registered_addresses(
-        self, caplog: LogCaptureFixture
-    ) -> None:
->>>>>>> 2052c1a5
         """Test handle request no registered addresses"""
         performative = TendermintMessage.Performative.REQUEST
         message = TendermintMessage(performative)  # type: ignore
         message.sender = "Alice"
-<<<<<<< HEAD
         with self.mocked_registered_addresses({}):
             self.handler.handle(message)
             log_message = self.handler.LogMessages.no_addresses_retrieved_yet.value
             assert log_message in caplog.text
             log_message = self.handler.LogMessages.sending_error_response.value
             assert log_message in caplog.text
-=======
-        self.handler.synchronized_data.db.initial_data = {}  # type: ignore
-        self.handler.handle(message)
-        error_msg = "No registered addresses retrieved yet"
-        assert f"Invalid request, {error_msg}: {message}" in caplog.text
-
-    def test_handle_request_sender_not_in_registered_addresses(
-        self, caplog: LogCaptureFixture
-    ) -> None:
-        """Test handle request sender not in registered addresses"""
-        performative = TendermintMessage.Performative.REQUEST
-        message = TendermintMessage(performative)  # type: ignore
-        message.sender = "Alice"
-        self.handler.handle(message)
-        error_msg = "Sender not registered for on-chain service"
-        assert f"Invalid request, {error_msg}: {message}" in caplog.text
->>>>>>> 2052c1a5
 
     def test_handle_not_in_registered_addresses(
         self, caplog: LogCaptureFixture
@@ -412,7 +372,6 @@
         performative = TendermintMessage.Performative.RESPONSE
         message = TendermintMessage(performative, info="info")  # type: ignore
         message.sender = "Alice"
-<<<<<<< HEAD
         self.handler.handle(message)
         log_message = self.handler.LogMessages.not_in_registered_addresses.value
         assert log_message in caplog.text
@@ -427,23 +386,6 @@
             self.handler.handle(message)
             log_message = self.handler.LogMessages.sending_request_response.value
             assert log_message in caplog.text
-=======
-        self.handler.synchronized_data.db.initial_data = {}  # type: ignore
-        self.handler.handle(message)
-        error_msg = "Response from agent not registered on-chain"
-        assert f"Invalid response: {error_msg}\n{message}" in caplog.text
-
-    def test_handle_response_valid_addresses(self, caplog: LogCaptureFixture) -> None:
-        """Test handle response valid address"""
-        performative = TendermintMessage.Performative.RESPONSE
-        info = json.dumps({"tendermint_url": "http://0.0.0.0:25567"})
-        message = TendermintMessage(performative, info=info)  # type: ignore
-        message.sender = "Alice"
-        initial_data = {"registered_addresses": {message.sender: None}}
-        self.handler.synchronized_data.db.initial_data = initial_data  # type: ignore
-        self.handler.handle(message)
-        assert f"Collected Tendermint config info: {message}" in caplog.text
->>>>>>> 2052c1a5
 
     # response
     def test_handle_response_invalid_addresses(self, caplog: LogCaptureFixture) -> None:
@@ -453,19 +395,11 @@
         performative = TendermintMessage.Performative.RESPONSE
         info = json.dumps(validator_config[self.agent_name])
         message = TendermintMessage(performative, info=info)  # type: ignore
-<<<<<<< HEAD
         self.context.agent_address = message.sender = self.agent_name
         with self.mocked_registered_addresses(validator_config):
             self.handler.handle(message)
         log_message = self.handler.LogMessages.failed_to_parse_address.value
         assert log_message in caplog.text
-=======
-        message.sender = "Alice"
-        initial_data = {"registered_addresses": {message.sender: None}}
-        self.handler.synchronized_data.db.initial_data = initial_data  # type: ignore
-        self.handler.handle(message)
-        assert "Failed to parse Tendermint address: " in caplog.text
->>>>>>> 2052c1a5
 
     def test_handle_response_valid_addresses(self, caplog: LogCaptureFixture) -> None:
         """Test handle response valid address"""
@@ -482,24 +416,10 @@
     def test_handle_error(self, caplog: LogCaptureFixture) -> None:
         """Test handle error"""
         message = self.make_error_message()
-<<<<<<< HEAD
         with self.mocked_registered_addresses(self.dummy_validator_config):
             self.handler.handle(message)
         log_message = self.handler.LogMessages.received_error_response.value
         assert log_message in caplog.text
-=======
-        self.handler.handle(message)
-        assert "Received error response." in caplog.text
-
-    def test_handle_performative_not_recognized(
-        self, caplog: LogCaptureFixture
-    ) -> None:
-        """Test performative no recognized"""
-        message = self.make_error_message()
-        message._slots.performative = "wacky"
-        self.handler.handle(message)
-        assert f"Performative not recognized: {message}" in caplog.text
->>>>>>> 2052c1a5
 
     def test_handle_error_no_target_message_retrieved(
         self, caplog: LogCaptureFixture
@@ -511,7 +431,6 @@
         self.handler.dialogues.update = lambda _: dialogue  # type: ignore
         callback = lambda *args, **kwargs: None  # noqa: E731
         self.context.requests.request_id_to_callback = {nonce: callback}
-<<<<<<< HEAD
         with self.mocked_registered_addresses(self.dummy_validator_config):
             self.handler.handle(message)
         log_message = (
@@ -529,11 +448,4 @@
         with self.mocked_registered_addresses(self.dummy_validator_config):
             self.handler.handle(message)
         log_message = self.handler.LogMessages.performative_not_recognized.value
-        assert log_message in caplog.text
-=======
-        self.handler.handle(message)
-        assert (
-            "Received error message but could not retrieve target message"
-            in caplog.text
-        )
->>>>>>> 2052c1a5
+        assert log_message in caplog.text