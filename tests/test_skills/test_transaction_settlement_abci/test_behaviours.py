# -*- coding: utf-8 -*-
# ------------------------------------------------------------------------------
#
#   Copyright 2021-2022 Valory AG
#
#   Licensed under the Apache License, Version 2.0 (the "License");
#   you may not use this file except in compliance with the License.
#   You may obtain a copy of the License at
#
#       http://www.apache.org/licenses/LICENSE-2.0
#
#   Unless required by applicable law or agreed to in writing, software
#   distributed under the License is distributed on an "AS IS" BASIS,
#   WITHOUT WARRANTIES OR CONDITIONS OF ANY KIND, either express or implied.
#   See the License for the specific language governing permissions and
#   limitations under the License.
#
# ------------------------------------------------------------------------------

"""Tests for valory/registration_abci skill's behaviours."""

from pathlib import Path
from typing import Dict, Generator, List, Optional, Type, Union, cast
from unittest import mock
from unittest.mock import MagicMock

import pytest
from aea.helpers.transaction.base import (
    RawTransaction,
    SignedMessage,
    SignedTransaction,
)
from aea.helpers.transaction.base import State as TrState
from aea.helpers.transaction.base import TransactionDigest, TransactionReceipt

from packages.open_aea.protocols.signing import SigningMessage
from packages.valory.contracts.gnosis_safe.contract import (
    PUBLIC_ID as GNOSIS_SAFE_CONTRACT_ID,
)
from packages.valory.protocols.abci import AbciMessage  # noqa: F401
from packages.valory.protocols.contract_api.message import ContractApiMessage
from packages.valory.protocols.ledger_api.message import LedgerApiMessage
from packages.valory.skills.abstract_round_abci.base import StateDB
from packages.valory.skills.abstract_round_abci.behaviour_utils import BaseState
from packages.valory.skills.reset_pause_abci.behaviours import ResetAndPauseBehaviour
from packages.valory.skills.transaction_settlement_abci.behaviours import (
    CheckLateTxHashesBehaviour,
    CheckTransactionHistoryBehaviour,
    FinalizeBehaviour,
    RandomnessTransactionSubmissionBehaviour,
    SelectKeeperTransactionSubmissionBehaviourA,
    SelectKeeperTransactionSubmissionBehaviourB,
    SignatureBehaviour,
    SynchronizeLateMessagesBehaviour,
    TransactionSettlementBaseState,
    TxDataType,
    ValidateTransactionBehaviour,
)
from packages.valory.skills.transaction_settlement_abci.payload_tools import (
    VerificationStatus,
    hash_payload_to_hex,
)
from packages.valory.skills.transaction_settlement_abci.rounds import (
    Event as TransactionSettlementEvent,
)
from packages.valory.skills.transaction_settlement_abci.rounds import (
    PeriodState as TransactionSettlementPeriodState,
)

from tests.conftest import ROOT_DIR
from tests.test_skills.base import FSMBehaviourBaseCase
from tests.test_skills.test_abstract_round_abci.test_common import (
    BaseRandomnessBehaviourTest,
    BaseSelectKeeperBehaviourTest,
)


class PriceEstimationFSMBehaviourBaseCase(FSMBehaviourBaseCase):
    """Base case for testing PriceEstimation FSMBehaviour."""

    path_to_skill = Path(
        ROOT_DIR, "packages", "valory", "skills", "transaction_settlement_abci"
    )


class TestRandomnessInOperation(BaseRandomnessBehaviourTest):
    """Test randomness in operation."""

    randomness_behaviour_class = RandomnessTransactionSubmissionBehaviour
    next_behaviour_class = SelectKeeperTransactionSubmissionBehaviourA
    done_event = TransactionSettlementEvent.DONE


class TestSelectKeeperTransactionSubmissionBehaviourA(BaseSelectKeeperBehaviourTest):
    """Test SelectKeeperBehaviour."""

    select_keeper_behaviour_class = SelectKeeperTransactionSubmissionBehaviourA
    next_behaviour_class = SignatureBehaviour
    done_event = TransactionSettlementEvent.DONE


class TestSelectKeeperTransactionSubmissionBehaviourB(BaseSelectKeeperBehaviourTest):
    """Test SelectKeeperBehaviour."""

    select_keeper_behaviour_class = SelectKeeperTransactionSubmissionBehaviourB
    next_behaviour_class = FinalizeBehaviour
    done_event = TransactionSettlementEvent.DONE


class TestSignatureBehaviour(PriceEstimationFSMBehaviourBaseCase):
    """Test SignatureBehaviour."""

    def test_signature_behaviour(
        self,
    ) -> None:
        """Test signature behaviour."""

        self.fast_forward_to_state(
            behaviour=self.behaviour,
            state_id=SignatureBehaviour.state_id,
            period_state=TransactionSettlementPeriodState(
                StateDB(
                    initial_period=0,
                    initial_data=dict(
                        most_voted_tx_hash="b0e6add595e00477cf347d09797b156719dc5233283ac76e4efce2a674fe72d900000000000000000000000000000000000000000000000000000000000000000000000000000000000000000000000000000000000000000000000002625a000x77E9b2EF921253A171Fa0CB9ba80558648Ff7215b0e6add595e00477cf347d09797b156719dc5233283ac76e4efce2a674fe72d9b0e6add595e00477cf347d09797b156719dc5233283ac76e4efce2a674fe72d9"
                    ),
                )
            ),
        )
        assert (
            cast(
                BaseState,
                cast(BaseState, self.behaviour.current_state),
            ).state_id
            == SignatureBehaviour.state_id
        )
        self.behaviour.act_wrapper()
        self.mock_signing_request(
            request_kwargs=dict(
                performative=SigningMessage.Performative.SIGN_MESSAGE,
            ),
            response_kwargs=dict(
                performative=SigningMessage.Performative.SIGNED_MESSAGE,
                signed_message=SignedMessage(
                    ledger_id="ethereum", body="stub_signature"
                ),
            ),
        )
        self.mock_a2a_transaction()
        self._test_done_flag_set()
        self.end_round(TransactionSettlementEvent.DONE)
        state = cast(BaseState, self.behaviour.current_state)
        assert state.state_id == FinalizeBehaviour.state_id


class TestFinalizeBehaviour(PriceEstimationFSMBehaviourBaseCase):
    """Test FinalizeBehaviour."""

    def test_non_sender_act(
        self,
    ) -> None:
        """Test finalize behaviour."""
        participants = frozenset({self.skill.skill_context.agent_address, "a_1", "a_2"})
        self.fast_forward_to_state(
            behaviour=self.behaviour,
            state_id=FinalizeBehaviour.state_id,
            period_state=TransactionSettlementPeriodState(
                StateDB(
                    initial_period=0,
                    initial_data=dict(
                        most_voted_keeper_address="most_voted_keeper_address",
                        participants=participants,
                        is_reset_params_set=True,
                    ),
                )
            ),
        )
        assert (
            cast(
                BaseState,
                cast(BaseState, self.behaviour.current_state),
            ).state_id
            == FinalizeBehaviour.state_id
        )
        self.behaviour.act_wrapper()
        self._test_done_flag_set()
        self.end_round(TransactionSettlementEvent.DONE)
        state = cast(BaseState, self.behaviour.current_state)
        assert state.state_id == ValidateTransactionBehaviour.state_id

    @pytest.mark.parametrize(
        "resubmitting, response_kwargs",
        (
            (
                (
                    True,
                    dict(
                        performative=ContractApiMessage.Performative.RAW_TRANSACTION,
                        callable="get_deploy_transaction",
                        raw_transaction=RawTransaction(
                            ledger_id="ethereum",
                            body={
                                "tx_hash": "0x3b",
                                "nonce": 0,
                                "maxFeePerGas": int(10e10),
                                "maxPriorityFeePerGas": int(10e10),
                            },
                        ),
                    ),
                )
            ),
            (
                False,
                dict(
                    performative=ContractApiMessage.Performative.RAW_TRANSACTION,
                    callable="get_deploy_transaction",
                    raw_transaction=RawTransaction(
                        ledger_id="ethereum",
                        body={
                            "tx_hash": "0x3b",
                            "nonce": 0,
                            "maxFeePerGas": int(10e10),
                            "maxPriorityFeePerGas": int(10e10),
                        },
                    ),
                ),
            ),
            (
                False,
                dict(
                    performative=ContractApiMessage.Performative.ERROR,
                    callable="get_deploy_transaction",
                    code=500,
                    message="GS026",
                    data=b"",
                ),
            ),
            (
                False,
                dict(
                    performative=ContractApiMessage.Performative.ERROR,
                    callable="get_deploy_transaction",
                    code=500,
                    message="other error",
                    data=b"",
                ),
            ),
        ),
    )
    def test_sender_act(
        self,
        resubmitting: bool,
        response_kwargs: Dict[
            str,
            Union[
                int,
                str,
                bytes,
                Dict[str, Union[int, str]],
                ContractApiMessage.Performative,
                RawTransaction,
            ],
        ],
    ) -> None:
        """Test finalize behaviour."""
        nonce: Optional[int] = None
        max_priority_fee_per_gas: Optional[int] = None

        if resubmitting:
            nonce = 0
            max_priority_fee_per_gas = 1

        participants = frozenset({self.skill.skill_context.agent_address, "a_1", "a_2"})
        self.fast_forward_to_state(
            behaviour=self.behaviour,
            state_id=FinalizeBehaviour.state_id,
            period_state=TransactionSettlementPeriodState(
                StateDB(
                    initial_period=0,
                    initial_data=dict(
                        most_voted_keeper_address=self.skill.skill_context.agent_address,
                        safe_contract_address="safe_contract_address",
                        participants=participants,
                        participant_to_signature={},
                        most_voted_tx_hash=hash_payload_to_hex(
                            "b0e6add595e00477cf347d09797b156719dc5233283ac76e4efce2a674fe72d9",
                            1,
                            1,
                            "0x77E9b2EF921253A171Fa0CB9ba80558648Ff7215",
                            b"b0e6add595e00477cf347d09797b156719dc5233283ac76e4efce2a674fe72d9b0e6add595e00477cf347d09797b156719dc5233283ac76e4efce2a674fe72d9",
                        ),
                        nonce=nonce,
                        max_priority_fee_per_gas=max_priority_fee_per_gas,
                    ),
                )
            ),
        )

        state = cast(BaseState, self.behaviour.current_state)
        assert state.state_id == FinalizeBehaviour.state_id
        self.behaviour.act_wrapper()

        self.mock_contract_api_request(
            request_kwargs=dict(
                performative=ContractApiMessage.Performative.GET_RAW_TRANSACTION,
            ),
            contract_id=str(GNOSIS_SAFE_CONTRACT_ID),
            response_kwargs=response_kwargs,
        )

        if (
            response_kwargs["performative"]
            == ContractApiMessage.Performative.RAW_TRANSACTION
        ):
            self.mock_signing_request(
                request_kwargs=dict(
                    performative=SigningMessage.Performative.SIGN_TRANSACTION
                ),
                response_kwargs=dict(
                    performative=SigningMessage.Performative.SIGNED_TRANSACTION,
                    signed_transaction=SignedTransaction(ledger_id="ethereum", body={}),
                ),
            )
            self.mock_ledger_api_request(
                request_kwargs=dict(
                    performative=LedgerApiMessage.Performative.SEND_SIGNED_TRANSACTION
                ),
                response_kwargs=dict(
                    performative=LedgerApiMessage.Performative.TRANSACTION_DIGEST,
                    transaction_digest=TransactionDigest(
                        ledger_id="ethereum", body="tx_hash"
                    ),
                ),
            )

        self.mock_a2a_transaction()
        self._test_done_flag_set()
        self.end_round(TransactionSettlementEvent.DONE)
        state = cast(BaseState, self.behaviour.current_state)
        assert state.state_id == ValidateTransactionBehaviour.state_id

    def test_handle_late_messages(self) -> None:
        """Test `handle_late_messages.`"""
        participants = frozenset({self.skill.skill_context.agent_address, "a_1", "a_2"})
        self.fast_forward_to_state(
            behaviour=self.behaviour,
            state_id=FinalizeBehaviour.state_id,
            period_state=TransactionSettlementPeriodState(
                StateDB(
                    initial_period=0,
                    initial_data=dict(
                        most_voted_keeper_address="most_voted_keeper_address",
                        participants=participants,
                    ),
                )
            ),
        )
        assert (
            cast(
                BaseState,
                cast(BaseState, self.behaviour.current_state),
            ).state_id
            == FinalizeBehaviour.state_id
        )

        message = ContractApiMessage(ContractApiMessage.Performative.RAW_MESSAGE)  # type: ignore
        cast(BaseState, self.behaviour.current_state).handle_late_messages(message)
        assert cast(
            TransactionSettlementBaseState, self.behaviour.current_state
        ).params.late_messages == [message]

        message = MagicMock()
        with mock.patch.object(self.behaviour.context.logger, "warning") as mock_info:
            cast(BaseState, self.behaviour.current_state).handle_late_messages(message)
            mock_info.assert_called_with(
                f"No callback defined for request with nonce: {message.dialogue_reference[0]}"
            )


class TestValidateTransactionBehaviour(PriceEstimationFSMBehaviourBaseCase):
    """Test ValidateTransactionBehaviour."""

    def _fast_forward(self) -> None:
        """Fast-forward to relevant state."""
        participants = frozenset({self.skill.skill_context.agent_address, "a_1", "a_2"})
        most_voted_keeper_address = self.skill.skill_context.agent_address
        self.fast_forward_to_state(
            behaviour=self.behaviour,
            state_id=ValidateTransactionBehaviour.state_id,
            period_state=TransactionSettlementPeriodState(
                StateDB(
                    initial_period=0,
                    initial_data=dict(
                        safe_contract_address="safe_contract_address",
                        tx_hashes_history=["final_tx_hash"],
                        participants=participants,
                        most_voted_keeper_address=most_voted_keeper_address,
                        participant_to_signature={},
                        most_voted_tx_hash=hash_payload_to_hex(
                            "b0e6add595e00477cf347d09797b156719dc5233283ac76e4efce2a674fe72d9",
                            1,
                            1,
                            "0x77E9b2EF921253A171Fa0CB9ba80558648Ff7215",
                            b"b0e6add595e00477cf347d09797b156719dc5233283ac76e4efce2a674fe72d9b0e6add595e00477cf347d09797b156719dc5233283ac76e4efce2a674fe72d9",
                        ),
                        max_priority_fee_per_gas=int(10e10),
                    ),
                )
            ),
        )
        assert (
            cast(
                BaseState,
                cast(BaseState, self.behaviour.current_state),
            ).state_id
            == ValidateTransactionBehaviour.state_id
        )

    def test_validate_transaction_safe_behaviour(
        self,
    ) -> None:
        """Test ValidateTransactionBehaviour."""
        self._fast_forward()
        self.behaviour.act_wrapper()
        self.mock_ledger_api_request(
            request_kwargs=dict(
                performative=LedgerApiMessage.Performative.GET_TRANSACTION_RECEIPT
            ),
            response_kwargs=dict(
                performative=LedgerApiMessage.Performative.TRANSACTION_RECEIPT,
                transaction_receipt=TransactionReceipt(
                    ledger_id="ethereum", receipt={"status": 1}, transaction={}
                ),
            ),
        )
        self.mock_contract_api_request(
            request_kwargs=dict(performative=ContractApiMessage.Performative.GET_STATE),
            contract_id=str(GNOSIS_SAFE_CONTRACT_ID),
            response_kwargs=dict(
                performative=ContractApiMessage.Performative.STATE,
                callable="get_deploy_transaction",
                state=TrState(ledger_id="ethereum", body={"verified": True}),
            ),
        )
        self.mock_a2a_transaction()
        self._test_done_flag_set()
        self.end_round(TransactionSettlementEvent.DONE)
        state = cast(BaseState, self.behaviour.current_state)
        assert state.state_id == ResetAndPauseBehaviour.state_id

    def test_validate_transaction_safe_behaviour_no_tx_sent(
        self,
    ) -> None:
        """Test ValidateTransactionBehaviour when tx cannot be sent."""
        self._fast_forward()

        with mock.patch.object(self.behaviour.context.logger, "error") as mock_logger:

            def _mock_generator() -> Generator[None, None, None]:
                """Mock the 'get_transaction_receipt' method."""
                yield None

            with mock.patch.object(
                self.behaviour.current_state,
                "get_transaction_receipt",
                return_value=_mock_generator(),
            ):
                self.behaviour.act_wrapper()
                self.behaviour.act_wrapper()
            state = cast(
                TransactionSettlementBaseState,
                self.behaviour.current_state,
            )
            latest_tx_hash = state.period_state.tx_hashes_history[-1]
            mock_logger.assert_any_call(f"tx {latest_tx_hash} receipt check timed out!")


class TestCheckTransactionHistoryBehaviour(PriceEstimationFSMBehaviourBaseCase):
    """Test CheckTransactionHistoryBehaviour."""

    def _fast_forward(self, hashes_history: Optional[List[Optional[str]]]) -> None:
        """Fast-forward to relevant state."""
        self.fast_forward_to_state(
            behaviour=self.behaviour,
            state_id=CheckTransactionHistoryBehaviour.state_id,
            period_state=TransactionSettlementPeriodState(
                StateDB(
                    initial_period=0,
                    initial_data=dict(
                        safe_contract_address="safe_contract_address",
                        participants=frozenset(
                            {self.skill.skill_context.agent_address, "a_1", "a_2"}
                        ),
                        participant_to_signature={},
                        most_voted_tx_hash="b0e6add595e00477cf347d09797b156719dc5233283ac76e4efce2a674fe72d900000000000000000000000000000000000000000000000000000000000000000000000000000000000000000000000000000000000000000000000002625a000x77E9b2EF921253A171Fa0CB9ba80558648Ff7215b0e6add595e00477cf347d09797b156719dc5233283ac76e4efce2a674fe72d9b0e6add595e00477cf347d09797b156719dc5233283ac76e4efce2a674fe72d9",
                        tx_hashes_history=hashes_history,
                    ),
                )
            ),
        )
        assert (
            cast(BaseState, self.behaviour.current_state).state_id
            == CheckTransactionHistoryBehaviour.state_id
        )

    @pytest.mark.parametrize(
        "verified, hashes_history, revert_reason",
        (
            (0, None, "test"),
            (0, [None], "test"),
            (0, [None], "GS026"),
            (1, [None], "test"),
        ),
    )
    def test_check_tx_history_behaviour(
        self,
        verified: int,
        hashes_history: Optional[List[Optional[str]]],
        revert_reason: str,
    ) -> None:
        """Test CheckTransactionHistoryBehaviour."""
        self._fast_forward(hashes_history)
        self.behaviour.act_wrapper()

        if hashes_history is not None:
            self.mock_contract_api_request(
                request_kwargs=dict(
                    performative=ContractApiMessage.Performative.GET_STATE
                ),
                contract_id=str(GNOSIS_SAFE_CONTRACT_ID),
                response_kwargs=dict(
                    performative=ContractApiMessage.Performative.STATE,
                    callable="verify_tx",
                    state=TrState(
                        ledger_id="ethereum",
                        body={"verified": verified, "transaction": {}},
                    ),
                ),
            )

            if not bool(verified):
                self.mock_contract_api_request(
                    request_kwargs=dict(
                        performative=ContractApiMessage.Performative.GET_STATE
                    ),
                    contract_id=str(GNOSIS_SAFE_CONTRACT_ID),
                    response_kwargs=dict(
                        performative=ContractApiMessage.Performative.STATE,
                        callable="revert_reason",
                        state=TrState(
                            ledger_id="ethereum", body={"revert_reason": revert_reason}
                        ),
                    ),
                )

        self.mock_a2a_transaction()
        self._test_done_flag_set()
        self.end_round(TransactionSettlementEvent.DONE)
        state = cast(BaseState, self.behaviour.current_state)
        assert state.state_id == ResetAndPauseBehaviour.state_id


class TestSynchronizeLateMessagesBehaviour(PriceEstimationFSMBehaviourBaseCase):
    """Test `SynchronizeLateMessagesBehaviour`"""

    def _check_state_id(self, expected: Type[TransactionSettlementBaseState]) -> None:
        state = cast(BaseState, self.behaviour.current_state)
        assert state.state_id == expected.state_id

    @pytest.mark.parametrize("late_message_empty", (True, False))
    def test_async_act(self, late_message_empty: bool) -> None:
        """Test `async_act`"""
        participants = frozenset({self.skill.skill_context.agent_address, "a_1", "a_2"})
        self.fast_forward_to_state(
            behaviour=self.behaviour,
            state_id=SynchronizeLateMessagesBehaviour.state_id,
            period_state=TransactionSettlementPeriodState(
                StateDB(
                    initial_period=0,
                    initial_data=dict(
                        participants=participants,
                        participant_to_signature={},
                        safe_contract_address="safe_contract_address",
                    ),
                )
            ),
        )
        self._check_state_id(SynchronizeLateMessagesBehaviour)  # type: ignore

        if late_message_empty:
            cast(
                TransactionSettlementBaseState, self.behaviour.current_state
            ).params.late_messages = []
            self.behaviour.act_wrapper()
            self.mock_a2a_transaction()
            self._test_done_flag_set()
            self.end_round(TransactionSettlementEvent.DONE)
            self._check_state_id(CheckLateTxHashesBehaviour)  # type: ignore

        else:
            cast(
                TransactionSettlementBaseState, self.behaviour.current_state
            ).params.late_messages = [MagicMock(), MagicMock()]

            def _dummy_get_tx_data(
                _: ContractApiMessage,
            ) -> Generator[None, None, TxDataType]:
                yield
                return {
                    "status": VerificationStatus.PENDING,
                    "tx_digest": "test",
                    "nonce": 0,
                    "max_priority_fee_per_gas": 0,
                }

            cast(TransactionSettlementBaseState, self.behaviour.current_state)._get_tx_data = _dummy_get_tx_data  # type: ignore
            self.behaviour.act_wrapper()
<<<<<<< HEAD
            self.behaviour.act_wrapper()
=======
            self.behaviour.act_wrapper()


class TestResetAndPauseBehaviour(PriceEstimationFSMBehaviourBaseCase):
    """Test ResetBehaviour."""

    behaviour_class = ResetAndPauseBehaviour
    next_behaviour_class = make_degenerate_state(
        FinishedTransactionSubmissionRound.round_id
    )

    def test_reset_behaviour(
        self,
    ) -> None:
        """Test reset behaviour."""
        self.fast_forward_to_state(
            behaviour=self.behaviour,
            state_id=self.behaviour_class.state_id,
            period_state=TransactionSettlementPeriodState(
                StateDB(
                    initial_period=0,
                    initial_data=dict(
                        most_voted_estimate=0.1,
                        tx_hashes_history=["68656c6c6f776f726c64"],
                    ),
                )
            ),
        )
        assert (
            cast(
                BaseState,
                cast(BaseState, self.behaviour.current_state),
            ).state_id
            == self.behaviour_class.state_id
        )
        with mock.patch(
            "packages.valory.skills.abstract_round_abci.base.AbciApp.last_timestamp",
            new_callable=mock.PropertyMock,
        ) as pmock:
            pmock.return_value = datetime.datetime.now()
            self.behaviour.context.params.observation_interval = 0.1
            self.behaviour.act_wrapper()
            time.sleep(0.3)
            self.behaviour.act_wrapper()
        self.mock_a2a_transaction()
        self._test_done_flag_set()
        self.end_round(TransactionSettlementEvent.DONE)
        state = cast(BaseState, self.behaviour.current_state)
        assert state.state_id == self.next_behaviour_class.state_id

    def _tendermint_reset(
        self, reset_response: bytes, status_response: bytes
    ) -> Generator:
        """Test reset behaviour."""
        self.fast_forward_to_state(
            behaviour=self.behaviour,
            state_id=self.behaviour_class.state_id,
            period_state=TransactionSettlementPeriodState(
                StateDB(
                    initial_period=2,
                    initial_data=dict(
                        most_voted_estimate=0.1,
                        final_tx_hash="68656c6c6f776f726c64",
                    ),
                )
            ),
        )
        assert (
            cast(
                BaseState,
                cast(BaseState, self.behaviour.current_state),
            ).state_id
            == self.behaviour_class.state_id
        )
        with mock.patch(
            "packages.valory.skills.abstract_round_abci.base.AbciApp.last_timestamp",
            new_callable=mock.PropertyMock,
        ) as pmock:
            pmock.return_value = datetime.datetime.now()
            self.behaviour.context.params.observation_interval = 0.1
            self.behaviour.act_wrapper()
            time.sleep(0.3)
            self.behaviour.act_wrapper()
            self.behaviour.act_wrapper()
            self.mock_http_request(
                request_kwargs=dict(
                    method="GET",
                    url=self.skill.skill_context.params.tendermint_com_url
                    + "/hard_reset",
                    headers="",
                    version="",
                    body=b"",
                ),
                response_kwargs=dict(
                    version="",
                    status_code=500,
                    status_text="",
                    headers="",
                    body=reset_response,
                ),
            )
            yield

            self.mock_http_request(
                request_kwargs=dict(
                    method="GET",
                    url=self.skill.skill_context.params.tendermint_url + "/status",
                    headers="",
                    version="",
                    body=b"",
                ),
                response_kwargs=dict(
                    version="",
                    status_code=200,
                    status_text="",
                    headers="",
                    body=status_response,
                ),
            )
            yield

            time.sleep(0.3)
            self.behaviour.act_wrapper()
        self.mock_a2a_transaction()
        self._test_done_flag_set()
        self.end_round(TransactionSettlementEvent.DONE)
        state = cast(BaseState, self.behaviour.current_state)
        assert state.state_id == self.next_behaviour_class.state_id
        yield

    def test_reset_behaviour_with_tendermint_reset(
        self,
    ) -> None:
        """Test reset behaviour."""
        with patch.object(self.behaviour.context.logger, "log") as mock_logger:
            test_runner = self._tendermint_reset(
                json.dumps(
                    {"message": "Tendermint reset was successful.", "status": True}
                ).encode(),
                json.dumps(
                    {
                        "result": {
                            "sync_info": {
                                "latest_block_height": self.behaviour.context.state.period.height
                            }
                        }
                    }
                ).encode(),
            )
            for _ in range(3):
                next(test_runner)
            mock_logger.assert_any_call(
                logging.INFO,
                "Tendermint reset was successful.",
            )

    def test_reset_behaviour_with_tendermint_reset_error_message(
        self,
    ) -> None:
        """Test reset behaviour with error message."""
        with patch.object(self.behaviour.context.logger, "log") as mock_logger:
            test_runner = self._tendermint_reset(
                json.dumps(
                    {"message": "Error resetting tendermint.", "status": False}
                ).encode(),
                json.dumps(
                    {
                        "result": {
                            "sync_info": {
                                "latest_block_height": self.behaviour.context.state.period.height
                            }
                        }
                    }
                ).encode(),
            )
            for _ in range(1):
                next(test_runner)
            mock_logger.assert_any_call(
                logging.ERROR,
                "Error resetting: Error resetting tendermint.",
            )

    def test_reset_behaviour_with_tendermint_reset_wrong_response(
        self,
    ) -> None:
        """Test reset behaviour with wrong response."""
        with patch.object(self.behaviour.context.logger, "log") as mock_logger:
            test_runner = self._tendermint_reset(
                b"",
                b"",
            )
            for _ in range(1):
                next(test_runner)
            mock_logger.assert_any_call(
                logging.ERROR,
                "Error communicating with tendermint com server.",
            )

    def test_timeout_expired(
        self,
    ) -> None:
        """Test reset behaviour with wrong response."""
        self.fast_forward_to_state(
            behaviour=self.behaviour,
            state_id=self.behaviour_class.state_id,
            period_state=TransactionSettlementPeriodState(
                StateDB(
                    initial_period=2,
                    initial_data=dict(
                        most_voted_estimate=0.1,
                        final_tx_hash="68656c6c6f776f726c64",
                    ),
                )
            ),
        )
        assert (
            cast(
                BaseState,
                cast(BaseState, self.behaviour.current_state),
            ).state_id
            == self.behaviour_class.state_id
        )
        with mock.patch.object(
            self.behaviour.current_state,
            "_is_timeout_expired",
            return_value=True,
        ):
            with pytest.raises(AEAActException):
                self.behaviour.act_wrapper()

    def test_reset_behaviour_with_tendermint_transaction_error(
        self,
    ) -> None:
        """Test reset behaviour with error message."""
        with patch.object(self.behaviour.context.logger, "log") as mock_logger:
            test_runner = self._tendermint_reset(
                json.dumps({"message": "Reset Successful.", "status": True}).encode(),
                b"",
            )
            for _ in range(2):
                next(test_runner)
            mock_logger.assert_any_call(
                logging.ERROR,
                "Tendermint not accepting transactions yet, trying again!",
            )

    def test_reset_behaviour_with_block_height_dont_match(
        self,
    ) -> None:
        """Test reset behaviour with error message."""
        with patch.object(self.behaviour.context.logger, "log") as mock_logger:
            test_runner = self._tendermint_reset(
                json.dumps({"message": "Reset Successful.", "status": True}).encode(),
                json.dumps(
                    {"result": {"sync_info": {"latest_block_height": -1}}}
                ).encode(),
            )
            for _ in range(2):
                next(test_runner)
            mock_logger.assert_any_call(
                logging.INFO,
                "local height != remote height; retrying...",
            )


class TestResetBehaviour(PriceEstimationFSMBehaviourBaseCase):
    """Test the reset behaviour."""

    behaviour_class = ResetBehaviour
    next_behaviour_class = RandomnessTransactionSubmissionBehaviour

    def test_reset_behaviour(
        self,
    ) -> None:
        """Test reset behaviour."""
        self.fast_forward_to_state(
            behaviour=self.behaviour,
            state_id=self.behaviour_class.state_id,
            period_state=TransactionSettlementPeriodState(
                StateDB(initial_period=0, initial_data=dict(estimate=1.0)),
            ),
        )
        assert (
            cast(
                BaseState,
                cast(BaseState, self.behaviour.current_state),
            ).state_id
            == self.behaviour_class.state_id
        )
        self.behaviour.context.params.observation_interval = 0.1
        self.behaviour.act_wrapper()
        time.sleep(0.3)
        self.behaviour.act_wrapper()
        self.mock_a2a_transaction()
        self._test_done_flag_set()
        self.end_round(TransactionSettlementEvent.DONE)
        state = cast(BaseState, self.behaviour.current_state)
        assert state.state_id == self.next_behaviour_class.state_id
>>>>>>> eeadb81e
<|MERGE_RESOLUTION|>--- conflicted
+++ resolved
@@ -615,305 +615,4 @@
 
             cast(TransactionSettlementBaseState, self.behaviour.current_state)._get_tx_data = _dummy_get_tx_data  # type: ignore
             self.behaviour.act_wrapper()
-<<<<<<< HEAD
-            self.behaviour.act_wrapper()
-=======
-            self.behaviour.act_wrapper()
-
-
-class TestResetAndPauseBehaviour(PriceEstimationFSMBehaviourBaseCase):
-    """Test ResetBehaviour."""
-
-    behaviour_class = ResetAndPauseBehaviour
-    next_behaviour_class = make_degenerate_state(
-        FinishedTransactionSubmissionRound.round_id
-    )
-
-    def test_reset_behaviour(
-        self,
-    ) -> None:
-        """Test reset behaviour."""
-        self.fast_forward_to_state(
-            behaviour=self.behaviour,
-            state_id=self.behaviour_class.state_id,
-            period_state=TransactionSettlementPeriodState(
-                StateDB(
-                    initial_period=0,
-                    initial_data=dict(
-                        most_voted_estimate=0.1,
-                        tx_hashes_history=["68656c6c6f776f726c64"],
-                    ),
-                )
-            ),
-        )
-        assert (
-            cast(
-                BaseState,
-                cast(BaseState, self.behaviour.current_state),
-            ).state_id
-            == self.behaviour_class.state_id
-        )
-        with mock.patch(
-            "packages.valory.skills.abstract_round_abci.base.AbciApp.last_timestamp",
-            new_callable=mock.PropertyMock,
-        ) as pmock:
-            pmock.return_value = datetime.datetime.now()
-            self.behaviour.context.params.observation_interval = 0.1
-            self.behaviour.act_wrapper()
-            time.sleep(0.3)
-            self.behaviour.act_wrapper()
-        self.mock_a2a_transaction()
-        self._test_done_flag_set()
-        self.end_round(TransactionSettlementEvent.DONE)
-        state = cast(BaseState, self.behaviour.current_state)
-        assert state.state_id == self.next_behaviour_class.state_id
-
-    def _tendermint_reset(
-        self, reset_response: bytes, status_response: bytes
-    ) -> Generator:
-        """Test reset behaviour."""
-        self.fast_forward_to_state(
-            behaviour=self.behaviour,
-            state_id=self.behaviour_class.state_id,
-            period_state=TransactionSettlementPeriodState(
-                StateDB(
-                    initial_period=2,
-                    initial_data=dict(
-                        most_voted_estimate=0.1,
-                        final_tx_hash="68656c6c6f776f726c64",
-                    ),
-                )
-            ),
-        )
-        assert (
-            cast(
-                BaseState,
-                cast(BaseState, self.behaviour.current_state),
-            ).state_id
-            == self.behaviour_class.state_id
-        )
-        with mock.patch(
-            "packages.valory.skills.abstract_round_abci.base.AbciApp.last_timestamp",
-            new_callable=mock.PropertyMock,
-        ) as pmock:
-            pmock.return_value = datetime.datetime.now()
-            self.behaviour.context.params.observation_interval = 0.1
-            self.behaviour.act_wrapper()
-            time.sleep(0.3)
-            self.behaviour.act_wrapper()
-            self.behaviour.act_wrapper()
-            self.mock_http_request(
-                request_kwargs=dict(
-                    method="GET",
-                    url=self.skill.skill_context.params.tendermint_com_url
-                    + "/hard_reset",
-                    headers="",
-                    version="",
-                    body=b"",
-                ),
-                response_kwargs=dict(
-                    version="",
-                    status_code=500,
-                    status_text="",
-                    headers="",
-                    body=reset_response,
-                ),
-            )
-            yield
-
-            self.mock_http_request(
-                request_kwargs=dict(
-                    method="GET",
-                    url=self.skill.skill_context.params.tendermint_url + "/status",
-                    headers="",
-                    version="",
-                    body=b"",
-                ),
-                response_kwargs=dict(
-                    version="",
-                    status_code=200,
-                    status_text="",
-                    headers="",
-                    body=status_response,
-                ),
-            )
-            yield
-
-            time.sleep(0.3)
-            self.behaviour.act_wrapper()
-        self.mock_a2a_transaction()
-        self._test_done_flag_set()
-        self.end_round(TransactionSettlementEvent.DONE)
-        state = cast(BaseState, self.behaviour.current_state)
-        assert state.state_id == self.next_behaviour_class.state_id
-        yield
-
-    def test_reset_behaviour_with_tendermint_reset(
-        self,
-    ) -> None:
-        """Test reset behaviour."""
-        with patch.object(self.behaviour.context.logger, "log") as mock_logger:
-            test_runner = self._tendermint_reset(
-                json.dumps(
-                    {"message": "Tendermint reset was successful.", "status": True}
-                ).encode(),
-                json.dumps(
-                    {
-                        "result": {
-                            "sync_info": {
-                                "latest_block_height": self.behaviour.context.state.period.height
-                            }
-                        }
-                    }
-                ).encode(),
-            )
-            for _ in range(3):
-                next(test_runner)
-            mock_logger.assert_any_call(
-                logging.INFO,
-                "Tendermint reset was successful.",
-            )
-
-    def test_reset_behaviour_with_tendermint_reset_error_message(
-        self,
-    ) -> None:
-        """Test reset behaviour with error message."""
-        with patch.object(self.behaviour.context.logger, "log") as mock_logger:
-            test_runner = self._tendermint_reset(
-                json.dumps(
-                    {"message": "Error resetting tendermint.", "status": False}
-                ).encode(),
-                json.dumps(
-                    {
-                        "result": {
-                            "sync_info": {
-                                "latest_block_height": self.behaviour.context.state.period.height
-                            }
-                        }
-                    }
-                ).encode(),
-            )
-            for _ in range(1):
-                next(test_runner)
-            mock_logger.assert_any_call(
-                logging.ERROR,
-                "Error resetting: Error resetting tendermint.",
-            )
-
-    def test_reset_behaviour_with_tendermint_reset_wrong_response(
-        self,
-    ) -> None:
-        """Test reset behaviour with wrong response."""
-        with patch.object(self.behaviour.context.logger, "log") as mock_logger:
-            test_runner = self._tendermint_reset(
-                b"",
-                b"",
-            )
-            for _ in range(1):
-                next(test_runner)
-            mock_logger.assert_any_call(
-                logging.ERROR,
-                "Error communicating with tendermint com server.",
-            )
-
-    def test_timeout_expired(
-        self,
-    ) -> None:
-        """Test reset behaviour with wrong response."""
-        self.fast_forward_to_state(
-            behaviour=self.behaviour,
-            state_id=self.behaviour_class.state_id,
-            period_state=TransactionSettlementPeriodState(
-                StateDB(
-                    initial_period=2,
-                    initial_data=dict(
-                        most_voted_estimate=0.1,
-                        final_tx_hash="68656c6c6f776f726c64",
-                    ),
-                )
-            ),
-        )
-        assert (
-            cast(
-                BaseState,
-                cast(BaseState, self.behaviour.current_state),
-            ).state_id
-            == self.behaviour_class.state_id
-        )
-        with mock.patch.object(
-            self.behaviour.current_state,
-            "_is_timeout_expired",
-            return_value=True,
-        ):
-            with pytest.raises(AEAActException):
-                self.behaviour.act_wrapper()
-
-    def test_reset_behaviour_with_tendermint_transaction_error(
-        self,
-    ) -> None:
-        """Test reset behaviour with error message."""
-        with patch.object(self.behaviour.context.logger, "log") as mock_logger:
-            test_runner = self._tendermint_reset(
-                json.dumps({"message": "Reset Successful.", "status": True}).encode(),
-                b"",
-            )
-            for _ in range(2):
-                next(test_runner)
-            mock_logger.assert_any_call(
-                logging.ERROR,
-                "Tendermint not accepting transactions yet, trying again!",
-            )
-
-    def test_reset_behaviour_with_block_height_dont_match(
-        self,
-    ) -> None:
-        """Test reset behaviour with error message."""
-        with patch.object(self.behaviour.context.logger, "log") as mock_logger:
-            test_runner = self._tendermint_reset(
-                json.dumps({"message": "Reset Successful.", "status": True}).encode(),
-                json.dumps(
-                    {"result": {"sync_info": {"latest_block_height": -1}}}
-                ).encode(),
-            )
-            for _ in range(2):
-                next(test_runner)
-            mock_logger.assert_any_call(
-                logging.INFO,
-                "local height != remote height; retrying...",
-            )
-
-
-class TestResetBehaviour(PriceEstimationFSMBehaviourBaseCase):
-    """Test the reset behaviour."""
-
-    behaviour_class = ResetBehaviour
-    next_behaviour_class = RandomnessTransactionSubmissionBehaviour
-
-    def test_reset_behaviour(
-        self,
-    ) -> None:
-        """Test reset behaviour."""
-        self.fast_forward_to_state(
-            behaviour=self.behaviour,
-            state_id=self.behaviour_class.state_id,
-            period_state=TransactionSettlementPeriodState(
-                StateDB(initial_period=0, initial_data=dict(estimate=1.0)),
-            ),
-        )
-        assert (
-            cast(
-                BaseState,
-                cast(BaseState, self.behaviour.current_state),
-            ).state_id
-            == self.behaviour_class.state_id
-        )
-        self.behaviour.context.params.observation_interval = 0.1
-        self.behaviour.act_wrapper()
-        time.sleep(0.3)
-        self.behaviour.act_wrapper()
-        self.mock_a2a_transaction()
-        self._test_done_flag_set()
-        self.end_round(TransactionSettlementEvent.DONE)
-        state = cast(BaseState, self.behaviour.current_state)
-        assert state.state_id == self.next_behaviour_class.state_id
->>>>>>> eeadb81e
+            self.behaviour.act_wrapper()