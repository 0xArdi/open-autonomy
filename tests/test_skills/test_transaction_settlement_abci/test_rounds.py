# -*- coding: utf-8 -*-
# ------------------------------------------------------------------------------
#
#   Copyright 2021-2022 Valory AG
#
#   Licensed under the Apache License, Version 2.0 (the "License");
#   you may not use this file except in compliance with the License.
#   You may obtain a copy of the License at
#
#       http://www.apache.org/licenses/LICENSE-2.0
#
#   Unless required by applicable law or agreed to in writing, software
#   distributed under the License is distributed on an "AS IS" BASIS,
#   WITHOUT WARRANTIES OR CONDITIONS OF ANY KIND, either express or implied.
#   See the License for the specific language governing permissions and
#   limitations under the License.
#
# ------------------------------------------------------------------------------

"""Tests for valory/registration_abci skill's rounds."""

import logging  # noqa: F401
from collections import deque
from types import MappingProxyType
<<<<<<< HEAD
from typing import Deque, Dict, FrozenSet, List, Optional, cast
=======
from typing import Dict, FrozenSet, List, Optional, Tuple, Union, cast
>>>>>>> cd483452

import pytest

from packages.valory.skills.abstract_round_abci.base import ABCIAppInternalError
from packages.valory.skills.abstract_round_abci.base import (
    BasePeriodState as PeriodState,
)
from packages.valory.skills.abstract_round_abci.base import StateDB
from packages.valory.skills.oracle_deployment_abci.payloads import (
    RandomnessPayload,
    SelectKeeperPayload,
)
from packages.valory.skills.transaction_settlement_abci.payload_tools import (
    VerificationStatus,
)
from packages.valory.skills.transaction_settlement_abci.payloads import (
    CheckTransactionHistoryPayload,
    FinalizationTxPayload,
    ResetPayload,
    SignaturePayload,
    SynchronizeLateMessagesPayload,
    ValidatePayload,
)
from packages.valory.skills.transaction_settlement_abci.rounds import (
    CheckTransactionHistoryRound,
    CollectSignatureRound,
)
from packages.valory.skills.transaction_settlement_abci.rounds import (
    Event as TransactionSettlementEvent,
)
from packages.valory.skills.transaction_settlement_abci.rounds import (
    FinalizationRound,
    FinalizationRoundAfterTimeout,
)
from packages.valory.skills.transaction_settlement_abci.rounds import (
    PeriodState as TransactionSettlementPeriodState,
)
from packages.valory.skills.transaction_settlement_abci.rounds import (
    ResetRound,
    SelectKeeperTransactionSubmissionRoundA,
    SelectKeeperTransactionSubmissionRoundB,
    SelectKeeperTransactionSubmissionRoundBAfterFail,
    SelectKeeperTransactionSubmissionRoundBAfterTimeout,
    SynchronizeLateMessagesRound,
    ValidateTransactionRound,
)

from tests.test_skills.test_abstract_round_abci.test_base_rounds import (
    BaseCollectDifferentUntilThresholdRoundTest,
    BaseCollectNonEmptyUntilThresholdRound,
    BaseCollectSameUntilThresholdRoundTest,
    BaseOnlyKeeperSendsRoundTest,
)
from tests.test_skills.test_oracle_deployment_abci.test_rounds import (
    BaseSelectKeeperRoundTest,
    BaseValidateRoundTest,
)


MAX_PARTICIPANTS: int = 4
RANDOMNESS: str = "d1c29dce46f979f9748210d24bce4eae8be91272f5ca1a6aea2832d3dd676f51"
DUMMY_RANDOMNESS = 0.1  # for coverage purposes


def get_participants() -> FrozenSet[str]:
    """Participants"""
    return frozenset([f"agent_{i}" for i in range(MAX_PARTICIPANTS)])


def get_participant_to_randomness(
    participants: FrozenSet[str], round_id: int
) -> Dict[str, RandomnessPayload]:
    """participant_to_randomness"""
    return {
        participant: RandomnessPayload(
            sender=participant,
            round_id=round_id,
            randomness=RANDOMNESS,
        )
        for participant in participants
    }


def get_most_voted_randomness() -> str:
    """most_voted_randomness"""
    return RANDOMNESS


def get_participant_to_selection(
    participants: FrozenSet[str],
) -> Dict[str, SelectKeeperPayload]:
    """participant_to_selection"""
    return {
        participant: SelectKeeperPayload(sender=participant, keeper="keeper")
        for participant in participants
    }


def get_participant_to_period_count(
    participants: FrozenSet[str], period_count: int
) -> Dict[str, ResetPayload]:
    """participant_to_selection"""
    return {
        participant: ResetPayload(sender=participant, period_count=period_count)
        for participant in participants
    }


def get_most_voted_keeper_address() -> str:
    """most_voted_keeper_address"""
    return "keeper"


def get_safe_contract_address() -> str:
    """safe_contract_address"""
    return "0x6f6ab56aca12"


def get_participant_to_votes(
    participants: FrozenSet[str], vote: Optional[bool] = True
) -> Dict[str, ValidatePayload]:
    """participant_to_votes"""
    return {
        participant: ValidatePayload(sender=participant, vote=vote)
        for participant in participants
    }


def get_most_voted_tx_hash() -> str:
    """most_voted_tx_hash"""
    return "tx_hash"


def get_participant_to_signature(
    participants: FrozenSet[str],
) -> Dict[str, SignaturePayload]:
    """participant_to_signature"""
    return {
        participant: SignaturePayload(sender=participant, signature="signature")
        for participant in participants
    }


def get_final_tx_hash() -> str:
    """final_tx_hash"""
    return "tx_hash"


def get_participant_to_check(
    participants: FrozenSet[str],
    status: str,
    tx_hash: str,
) -> Dict[str, CheckTransactionHistoryPayload]:
    """Get participants to check"""
    return {
        participant: CheckTransactionHistoryPayload(
            sender=participant,
            verified_res=status + tx_hash,
        )
        for participant in participants
    }


def get_participant_to_late_arriving_tx_hashes(
    participants: FrozenSet[str],
) -> Dict[str, SynchronizeLateMessagesPayload]:
    """participant_to_selection"""
    return {
        participant: SynchronizeLateMessagesPayload(
            sender=participant, tx_hashes="1" * 64 + "2" * 64
        )
        for participant in participants
    }


def get_late_arriving_tx_hashes() -> List[str]:
    """Get dummy late-arriving tx hashes."""
    # We want the tx hashes to have a size which can be divided by 64 to be able to parse it.
    # Otherwise, they are not valid.
    return ["t" * 64, "e" * 64, "s" * 64, "t" * 64]


def get_keepers() -> Deque[str]:
    """Get dummy keepers."""
    return deque(["agent_1", "agent_3"])


class TestSelectKeeperTransactionSubmissionRoundA(BaseSelectKeeperRoundTest):
    """Test SelectKeeperTransactionSubmissionRoundA"""

    test_class = SelectKeeperTransactionSubmissionRoundA
    test_payload = SelectKeeperPayload
    _event_class = TransactionSettlementEvent


class TestSelectKeeperTransactionSubmissionRoundB(BaseSelectKeeperRoundTest):
    """Test SelectKeeperTransactionSubmissionRoundB."""

    test_class = SelectKeeperTransactionSubmissionRoundB
    test_payload = SelectKeeperPayload
    _event_class = TransactionSettlementEvent


class TestSelectKeeperTransactionSubmissionRoundBAfterTimeout(
    TestSelectKeeperTransactionSubmissionRoundB
):
    """Test SelectKeeperTransactionSubmissionRoundBAfterTimeout."""

    test_class = SelectKeeperTransactionSubmissionRoundBAfterTimeout
    _period_state_class = TransactionSettlementPeriodState

    def _attr_checks(
        self, attrs: Dict[str, Union[List[str], int]]
    ) -> Tuple[bool, bool]:
        """The attribute checks to assert."""
        state = cast(TransactionSettlementPeriodState, self.period_state)
        return (
            state.missed_messages == cast(int, attrs["missed_messages"]) + 1,
            state.consecutive_finalizations
            == cast(int, attrs["consecutive_finalizations"]) + 1,
        )

    @pytest.mark.parametrize(
        "attrs, exit_event",
        (
            (
                {
                    "tx_hashes_history": ["test"],
                    "missed_messages": 10,
                    # These are the `consecutive_finalizations` before entering the round.
                    # Therefore, the `consecutive_finalizations` will become 2 after entering the round.
                    "consecutive_finalizations": 1,
                },
                # Since we have 4 participants, and we now have 2 keepers that have retried,
                # we should return a `CHECK_HISTORY` event.
                TransactionSettlementEvent.CHECK_HISTORY,
            ),
            (
                {
                    "missed_messages": 10,
                    "consecutive_finalizations": 1,
                },
                TransactionSettlementEvent.CHECK_LATE_ARRIVING_MESSAGE,
            ),
            (
                {
                    "missed_messages": 10,
                    "consecutive_finalizations": 0,
                },
                TransactionSettlementEvent.DONE,
            ),
        ),
    )
    def test_run(  # type: ignore
        self,
        attrs: Dict[str, Union[List[str], int]],
        exit_event: TransactionSettlementEvent,
    ) -> None:
        """Test `SelectKeeperTransactionSubmissionRoundBAfterTimeout`."""
        self._exit_event = exit_event
<<<<<<< HEAD
        self.period_state.update(participant_to_selection=dict.fromkeys(self.participants), **attrs)  # type: ignore
=======
        self.period_state.update(participants=self.participants, **attrs)  # type: ignore
>>>>>>> cd483452
        super().test_run()
        assert all(self._attr_checks(attrs))


class TestSelectKeeperTransactionSubmissionRoundBAfterFail(
    TestSelectKeeperTransactionSubmissionRoundBAfterTimeout
):
    """Test `SelectKeeperTransactionSubmissionRoundBAfterFail`"""

    test_class = SelectKeeperTransactionSubmissionRoundBAfterFail

    def _attr_checks(
        self, attrs: Dict[str, Union[List[str], int]]
    ) -> Tuple[bool, bool]:
        """The attribute checks to assert."""
        state = cast(TransactionSettlementPeriodState, self.period_state)
        return (
            state.missed_messages == cast(int, attrs["missed_messages"]),
            state.consecutive_finalizations
            == cast(int, attrs["consecutive_finalizations"]) + 1,
        )


class TestFinalizationRound(BaseOnlyKeeperSendsRoundTest):
    """Test FinalizationRound."""

    _period_state_class = TransactionSettlementPeriodState
    _event_class = TransactionSettlementEvent
    _round_class = FinalizationRound

    def _update_keepers_hist(
        self,
        keepers_hist: Deque[str],
        keeper: str,
        exit_event: TransactionSettlementEvent,
    ) -> None:
        """Update keepers hist."""
        if exit_event == TransactionSettlementEvent.DONE:
            keepers_hist.append(keeper)

    @pytest.mark.parametrize(
        "tx_hashes_history, tx_digest, missed_messages, status, exit_event",
        (
            (
                [],
                "",
                1,
                VerificationStatus.ERROR.value,
                TransactionSettlementEvent.CHECK_LATE_ARRIVING_MESSAGE,
            ),
            (
                [],
                "",
                0,
                VerificationStatus.ERROR.value,
                TransactionSettlementEvent.FINALIZATION_FAILED,
            ),
            (
                ["test"],
                "",
                0,
                VerificationStatus.VERIFIED.value,
                TransactionSettlementEvent.CHECK_HISTORY,
            ),
            (
                ["test"],
                "",
                0,
                VerificationStatus.ERROR.value,
                TransactionSettlementEvent.CHECK_HISTORY,
            ),
            (
                [],
                "",
                0,
                VerificationStatus.PENDING.value,
                TransactionSettlementEvent.FINALIZATION_FAILED,
            ),
            (
                [],
                "tx_digest",
                0,
                VerificationStatus.PENDING.value,
                TransactionSettlementEvent.DONE,
            ),
            (
                ["test"],
                "tx_digest",
                0,
                VerificationStatus.PENDING.value,
                TransactionSettlementEvent.DONE,
            ),
        ),
    )
    def test_finalization_round(
        self,
        tx_hashes_history: List[str],
        tx_digest: str,
        missed_messages: int,
        status: int,
        exit_event: TransactionSettlementEvent,
    ) -> None:
        """Runs tests."""

        keeper = sorted(list(self.participants))[0]
        keepers_hist = deque(["agent2", "agent3"])
        self.period_state = cast(
            PeriodState,
            self.period_state.update(
                most_voted_keeper_address=keeper,
                missed_messages=missed_messages,
                tx_hashes_history=tx_hashes_history,
                keepers=keepers_hist.copy(),
            ),
        )
        tx_hashes_history.append(
            tx_digest
        ) if exit_event == TransactionSettlementEvent.DONE else tx_hashes_history
        self._update_keepers_hist(keepers_hist, keeper, exit_event)

        test_round = self._round_class(
            state=self.period_state,
            consensus_params=self.consensus_params,
        )

        self._complete_run(
            self._test_round(
                test_round=test_round,
                keeper_payloads=FinalizationTxPayload(
                    sender=keeper,
                    tx_data={
                        "status": status,
                        "tx_digest": tx_digest,
                        "nonce": 0,
                        "max_fee_per_gas": 0,
                        "max_priority_fee_per_gas": 0,
                    },
                ),
                state_update_fn=lambda _period_state, _: _period_state.update(
                    tx_hashes_history=tx_hashes_history, keepers=keepers_hist
                ),
                state_attr_checks=[
                    lambda state: state.keepers,
                    lambda state: state.tx_hashes_history,
                ],
                exit_event=exit_event,
            )
        )


class TestFinalizationRoundAfterTimeout(TestFinalizationRound):
    """Test FinalizationRoundAfterTimeout."""

    _period_state_class = TransactionSettlementPeriodState
    _event_class = TransactionSettlementEvent
    _round_class = FinalizationRoundAfterTimeout

    def _update_keepers_hist(
        self,
        keepers_hist: Deque[str],
        keeper: str,
        exit_event: TransactionSettlementEvent,
    ) -> None:
        """Update keepers hist."""
        current_keeper = keepers_hist.popleft()
        keepers_hist.append(current_keeper)


class TestCollectSignatureRound(BaseCollectDifferentUntilThresholdRoundTest):
    """Test CollectSignatureRound."""

    _period_state_class = TransactionSettlementPeriodState
    _event_class = TransactionSettlementEvent

    def test_run(
        self,
    ) -> None:
        """Runs tests."""

        test_round = CollectSignatureRound(
            state=self.period_state, consensus_params=self.consensus_params
        )

        self._complete_run(
            self._test_round(
                test_round=test_round,
                round_payloads=get_participant_to_signature(self.participants),
                state_update_fn=lambda _period_state, _: _period_state,
                state_attr_checks=[],
                exit_event=self._event_class.DONE,
            )
        )

    def test_no_majority_event(self) -> None:
        """Test the no-majority event."""
        test_round = CollectSignatureRound(self.period_state, self.consensus_params)
        self._test_no_majority_event(test_round)


class TestValidateTransactionRound(BaseValidateRoundTest):
    """Test ValidateRound."""

    test_class = ValidateTransactionRound
    _event_class = TransactionSettlementEvent
    _period_state_class = TransactionSettlementPeriodState


class TestCheckTransactionHistoryRound(BaseCollectSameUntilThresholdRoundTest):
    """Test CheckTransactionHistoryRound"""

    _event_class = TransactionSettlementEvent
    _period_state_class = TransactionSettlementPeriodState

    @pytest.mark.parametrize(
        "expected_status, expected_tx_hash, missed_messages, expected_event",
        (
            (
                "0000000000000000000000000000000000000000000000000000000000000001",
                "b0e6add595e00477cf347d09797b156719dc5233283ac76e4efce2a674fe72d9",
                0,
                TransactionSettlementEvent.DONE,
            ),
            (
                "0000000000000000000000000000000000000000000000000000000000000002",
                "b0e6add595e00477cf347d09797b156719dc5233283ac76e4efce2a674fe72d9",
                0,
                TransactionSettlementEvent.NEGATIVE,
            ),
            (
                "0000000000000000000000000000000000000000000000000000000000000003",
                "b0e6add595e00477cf347d09797b156719dc5233283ac76e4efce2a674fe72d9",
                0,
                TransactionSettlementEvent.NONE,
            ),
            (
                "0000000000000000000000000000000000000000000000000000000000000002",
                "b0e6add595e00477cf347d09797b156719dc5233283ac76e4efce2a674fe72d9",
                1,
                TransactionSettlementEvent.CHECK_LATE_ARRIVING_MESSAGE,
            ),
        ),
    )
    def test_run(
        self,
        expected_status: str,
        expected_tx_hash: str,
        missed_messages: int,
        expected_event: TransactionSettlementEvent,
    ) -> None:
        """Run tests."""
        keepers = deque(["keeper2", "keeper1"])
        self.period_state.update(missed_messages=missed_messages, keepers=keepers)

        test_round = CheckTransactionHistoryRound(
            state=self.period_state, consensus_params=self.consensus_params
        )

        keepers = (
            deque()
            if expected_event
            in (TransactionSettlementEvent.DONE, TransactionSettlementEvent.NONE)
            else keepers
        )

        self._complete_run(
            self._test_round(
                test_round=test_round,
                round_payloads=get_participant_to_check(
                    self.participants, expected_status, expected_tx_hash
                ),
                state_update_fn=lambda period_state, _: period_state.update(
                    participant_to_check=MappingProxyType(
                        dict(
                            get_participant_to_check(
                                self.participants, expected_status, expected_tx_hash
                            )
                        )
                    ),
                    final_verification_status=VerificationStatus(int(expected_status)),
                    tx_hashes_history=[expected_tx_hash],
                    keepers=keepers,
                    final_tx_hash="0xb0e6add595e00477cf347d09797b156719dc5233283ac76e4efce2a674fe72d9",
                ),
                state_attr_checks=[
                    lambda state: state.final_verification_status,
                    lambda state: state.final_tx_hash,
                    lambda state: state.keepers,
                ]
                if expected_event
                not in {
                    TransactionSettlementEvent.NEGATIVE,
                    TransactionSettlementEvent.CHECK_LATE_ARRIVING_MESSAGE,
                }
                else [
                    lambda state: state.final_verification_status,
                    lambda state: state.keepers,
                ],
                most_voted_payload=expected_status + expected_tx_hash,
                exit_event=expected_event,
            )
        )


class TestSynchronizeLateMessagesRound(BaseCollectNonEmptyUntilThresholdRound):
    """Test `SynchronizeLateMessagesRound`."""

    _event_class = TransactionSettlementEvent
    _period_state_class = TransactionSettlementPeriodState

    @pytest.mark.parametrize(
        "missed_messages, expected_event",
        (
            (0, TransactionSettlementEvent.MISSED_AND_LATE_MESSAGES_MISMATCH),
            (8, TransactionSettlementEvent.DONE),
        ),
    )
    def test_runs(
        self, missed_messages: int, expected_event: TransactionSettlementEvent
    ) -> None:
        """Runs tests."""
        self.period_state.update(missed_messages=missed_messages)
        test_round = SynchronizeLateMessagesRound(
            state=self.period_state, consensus_params=self.consensus_params
        )
        self._complete_run(
            self._test_round(
                test_round=test_round,
                round_payloads=get_participant_to_late_arriving_tx_hashes(
                    self.participants
                ),
                state_update_fn=lambda _period_state, _: _period_state.update(
                    late_arriving_tx_hashes=["1" * 64, "2" * 64]
                ),
                state_attr_checks=[],
                exit_event=expected_event,
            )
        )


def test_period_states() -> None:
    """Test PeriodState."""

    participants = get_participants()
    participant_to_randomness = get_participant_to_randomness(participants, 1)
    most_voted_randomness = get_most_voted_randomness()
    participant_to_selection = get_participant_to_selection(participants)
    most_voted_keeper_address = get_most_voted_keeper_address()
    safe_contract_address = get_safe_contract_address()
    most_voted_tx_hash = get_most_voted_tx_hash()
    participant_to_signature = get_participant_to_signature(participants)
    final_tx_hash = get_final_tx_hash()
    actual_keeper_randomness = float(
        (int(most_voted_randomness, base=16) // 10 ** 0 % 10) / 10
    )
    late_arriving_tx_hashes = get_late_arriving_tx_hashes()
    keepers = get_keepers()

    period_state_____ = TransactionSettlementPeriodState(
        StateDB(
            initial_period=0,
            initial_data=dict(
                participants=participants,
                participant_to_randomness=participant_to_randomness,
                most_voted_randomness=most_voted_randomness,
                participant_to_selection=participant_to_selection,
                most_voted_keeper_address=most_voted_keeper_address,
                safe_contract_address=safe_contract_address,
                most_voted_tx_hash=most_voted_tx_hash,
                participant_to_signature=participant_to_signature,
                final_tx_hash=final_tx_hash,
                late_arriving_tx_hashes=late_arriving_tx_hashes,
                keepers=keepers,
            ),
        )
    )
    assert period_state_____.keeper_randomness == actual_keeper_randomness
    assert period_state_____.most_voted_randomness == most_voted_randomness
    assert period_state_____.most_voted_keeper_address == most_voted_keeper_address
    assert period_state_____.safe_contract_address == safe_contract_address
    assert period_state_____.most_voted_tx_hash == most_voted_tx_hash
    assert period_state_____.participant_to_signature == participant_to_signature
    assert period_state_____.final_tx_hash == final_tx_hash
    assert period_state_____.late_arriving_tx_hashes == late_arriving_tx_hashes
    assert period_state_____.keepers == keepers
    assert period_state_____.keeper_in_priority == keepers.popleft()

    # test wrong tx hashes serialization
    period_state_____.update(late_arriving_tx_hashes=["test"])
    with pytest.raises(
        ABCIAppInternalError,
        match="internal error: Cannot parse late arriving hashes: test!",
    ):
        _ = period_state_____.late_arriving_tx_hashes


class TestResetRound(BaseCollectSameUntilThresholdRoundTest):
    """Test ResetRound."""

    _period_state_class = TransactionSettlementPeriodState
    _event_class = TransactionSettlementEvent

    def test_runs(
        self,
    ) -> None:
        """Runs tests."""

        period_state = self.period_state.update(
            keeper_randomness=DUMMY_RANDOMNESS,
        )
        period_state._db._cross_period_persisted_keys = ["keeper_randomness"]
        test_round = ResetRound(
            state=period_state, consensus_params=self.consensus_params
        )
        next_period_count = 1
        self._complete_run(
            self._test_round(
                test_round=test_round,
                round_payloads=get_participant_to_period_count(
                    self.participants, next_period_count
                ),
                state_update_fn=lambda _period_state, _: _period_state.update(
                    period_count=next_period_count,
                    participants=self.participants,
                    all_participants=self.participants,
                    keeper_randomness=DUMMY_RANDOMNESS,
                ),
                state_attr_checks=[],  # [lambda state: state.participants],
                most_voted_payload=next_period_count,
                exit_event=self._event_class.DONE,
            )
        )<|MERGE_RESOLUTION|>--- conflicted
+++ resolved
@@ -22,11 +22,7 @@
 import logging  # noqa: F401
 from collections import deque
 from types import MappingProxyType
-<<<<<<< HEAD
-from typing import Deque, Dict, FrozenSet, List, Optional, cast
-=======
-from typing import Dict, FrozenSet, List, Optional, Tuple, Union, cast
->>>>>>> cd483452
+from typing import Deque, Dict, FrozenSet, List, Optional, Tuple, Union, cast
 
 import pytest
 
@@ -287,11 +283,7 @@
     ) -> None:
         """Test `SelectKeeperTransactionSubmissionRoundBAfterTimeout`."""
         self._exit_event = exit_event
-<<<<<<< HEAD
         self.period_state.update(participant_to_selection=dict.fromkeys(self.participants), **attrs)  # type: ignore
-=======
-        self.period_state.update(participants=self.participants, **attrs)  # type: ignore
->>>>>>> cd483452
         super().test_run()
         assert all(self._attr_checks(attrs))
 
