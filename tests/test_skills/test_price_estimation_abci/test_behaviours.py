# -*- coding: utf-8 -*-
# ------------------------------------------------------------------------------
#
#   Copyright 2021 Valory AG
#
#   Licensed under the Apache License, Version 2.0 (the "License");
#   you may not use this file except in compliance with the License.
#   You may obtain a copy of the License at
#
#       http://www.apache.org/licenses/LICENSE-2.0
#
#   Unless required by applicable law or agreed to in writing, software
#   distributed under the License is distributed on an "AS IS" BASIS,
#   WITHOUT WARRANTIES OR CONDITIONS OF ANY KIND, either express or implied.
#   See the License for the specific language governing permissions and
#   limitations under the License.
#
# ------------------------------------------------------------------------------

"""Tests for valory/price_estimation_abci skill's behaviours."""
import json
import logging
import time
from copy import copy
from pathlib import Path
from typing import cast
from unittest.mock import patch

import pytest
from aea.exceptions import AEAActException
from aea.helpers.transaction.base import SignedMessage
from aea.test_tools.test_skill import BaseSkillTestCase

from packages.fetchai.connections.http_client.connection import (
    PUBLIC_ID as HTTP_CLIENT_PUBLIC_ID,
)
from packages.fetchai.protocols.contract_api.message import (  # noqa: F401
    ContractApiMessage,
)
from packages.fetchai.protocols.http import HttpMessage
from packages.fetchai.protocols.signing import SigningMessage
from packages.valory.connections.abci.connection import (  # noqa: F401
    PUBLIC_ID as ABCI_SERVER_PUBLIC_ID,
)
from packages.valory.protocols.abci import AbciMessage  # noqa: F401
from packages.valory.skills.abstract_round_abci.base import (
    BasePeriodState,
    OK_CODE,
    _MetaPayload,
)
from packages.valory.skills.abstract_round_abci.behaviour_utils import BaseState
from packages.valory.skills.abstract_round_abci.behaviours import AbstractRoundBehaviour
from packages.valory.skills.price_estimation_abci.behaviours import (
    DeploySafeBehaviour,
    EndBehaviour,
    EstimateBehaviour,
    FinalizeBehaviour,
    ObserveBehaviour,
    PriceEstimationConsensusBehaviour,
    RegistrationBehaviour,
    SelectKeeperABehaviour,
    SignatureBehaviour,
    TendermintHealthcheckBehaviour,
    TransactionHashBehaviour,
    WaitBehaviour,
)
from packages.valory.skills.price_estimation_abci.handlers import (
    HttpHandler,
    SigningHandler,
)
<<<<<<< HEAD
from packages.valory.skills.price_estimation_abci.rounds import RegistrationRound
=======
from packages.valory.skills.price_estimation_abci.rounds import PeriodState
>>>>>>> bf4f9256

from tests.conftest import ROOT_DIR


class DummyRoundId:
    """Dummy class for setting round_id for exit condition."""

    round_id: str

    def __init__(self, round_id: str) -> None:
        """Dummy class for setting round_id for exit condition."""
        self.round_id = round_id


class PriceEstimationFSMBehaviourBaseCase(BaseSkillTestCase):
    """Base case for testing PriceEstimation FSMBehaviour."""

    path_to_skill = Path(
        ROOT_DIR, "packages", "valory", "skills", "price_estimation_abci"
    )
    price_estimation_behaviour: PriceEstimationConsensusBehaviour

    @classmethod
    def setup(cls):
        """Setup the test class."""
        # we need to store the current value of the meta-class attribute
        # _MetaPayload.transaction_type_to_payload_cls, and restore it
        # in the teardown function. We do a shallow copy so we avoid
        # to modify the old mapping during the execution of the tests.
        cls.old_tx_type_to_payload_cls = copy(
            _MetaPayload.transaction_type_to_payload_cls
        )
        super().setup()
        cls._skill.skill_context._agent_context.identity._default_address_key = (
            "ethereum"
        )
        cls._skill.skill_context._agent_context._default_ledger_id = "ethereum"
        cls.price_estimation_behaviour = cast(
            PriceEstimationConsensusBehaviour,
            cls._skill.skill_context.behaviours.main,
        )
        cls.http_handler = cast(HttpHandler, cls._skill.skill_context.handlers.http)
        cls.abci_handler = cast(HttpHandler, cls._skill.skill_context.handlers.abci)
        cls.signing_handler = cast(
            SigningHandler, cls._skill.skill_context.handlers.signing
        )
        cls.price_estimation_behaviour.setup()
        cls._skill.skill_context.state.setup()
        assert (
            cls.price_estimation_behaviour.current
            == cls.price_estimation_behaviour.initial_state
        )

    def fast_forward_to_state(
        self,
        behaviour: AbstractRoundBehaviour,
        state_id: str,
        period_state: BasePeriodState,
    ) -> None:
        """Fast forward the FSM to a state."""
        next_state = behaviour.get_state(state_id)
        assert next_state is not None, f"State {state_id} not found"
        next_state = cast(BaseState, next_state)
        behaviour.current = next_state.state_id
        self.skill.skill_context.state.period._round_results.append(period_state)
        if next_state.matching_round is not None:
            self.skill.skill_context.state.period._current_round = (
                next_state.matching_round(
                    period_state, self.skill.skill_context.params.consensus_params
                )
            )

    def end_round(self) -> None:
        """Ends round early to cover `wait_for_end` generator."""
        if self.price_estimation_behaviour.current is None:
            return
        current_state = self.price_estimation_behaviour.get_state(
            self.price_estimation_behaviour.current
        )
        if current_state is None:
            return
        current_state = cast(BaseState, current_state)
        if current_state.matching_round is None:
            return
        current_state.context.state.period._last_round = DummyRoundId(
            current_state.matching_round.round_id
        )

    @classmethod
    def teardown(cls) -> None:
        """Teardown the test class."""
        _MetaPayload.transaction_type_to_payload_cls = cls.old_tx_type_to_payload_cls  # type: ignore

    def end_block_request(self) -> None:
        """Process end block request."""
        self._skill.skill_context.state.period.begin_block(None)
        incoming_message = self.build_incoming_message(
            message_type=AbciMessage,
            dialogue_reference=("stub", ""),
            performative=AbciMessage.Performative.REQUEST_END_BLOCK,
            target=0,
            message_id=1,
            to=str(self.skill.skill_context.skill_id),
            sender=str(ABCI_SERVER_PUBLIC_ID),
            height=100,
        )
        self.abci_handler.handle(incoming_message)  # type: ignore


class TestTendermintHealthcheckBehaviour(PriceEstimationFSMBehaviourBaseCase):
    """Test case to test TendermintHealthcheckBehaviour."""

    def test_tendermint_healthcheck_not_live(self):
        """Test the tendermint health check does not finish if not healthy."""
        assert (
            self.price_estimation_behaviour.current
            == TendermintHealthcheckBehaviour.state_id
        )
        self.price_estimation_behaviour.act_wrapper()
        self.assert_quantity_in_outbox(1)
        actual_http_message = self.get_message_from_outbox()
        has_attributes, error_str = self.message_has_attributes(
            actual_message=actual_http_message,
            message_type=HttpMessage,
            performative=HttpMessage.Performative.REQUEST,
            to=str(HTTP_CLIENT_PUBLIC_ID),
            sender=str(self.skill.skill_context.skill_id),
            method="GET",
            url=self.skill.skill_context.params.tendermint_url + "/health",
            headers="",
            version="",
            body=b"",
        )
        assert has_attributes, error_str
        self.price_estimation_behaviour.act_wrapper()
        self.assert_quantity_in_outbox(0)
        incoming_message = self.build_incoming_message(
            message_type=HttpMessage,
            dialogue_reference=(actual_http_message.dialogue_reference[0], "stub"),
            performative=HttpMessage.Performative.RESPONSE,
            target=actual_http_message.message_id,
            message_id=-1,
            to=str(self.skill.skill_context.skill_id),
            sender=str(HTTP_CLIENT_PUBLIC_ID),
            version="",
            status_code=500,
            status_text="",
            headers="",
            body=b"",
        )
        self.http_handler.handle(incoming_message)
        with patch.object(
            self.price_estimation_behaviour.context.logger, "log"
        ) as mock_logger:
            self.price_estimation_behaviour.act_wrapper()
        mock_logger.assert_any_call(
            logging.ERROR, "Tendermint not running, trying again!"
        )
        state = self.price_estimation_behaviour.get_state(
            TendermintHealthcheckBehaviour.state_id
        )
        assert not state.is_done()
        time.sleep(1)
        self.price_estimation_behaviour.act_wrapper()

    def test_tendermint_healthcheck_not_live_raises(self):
        """Test the tendermint health check raises if not healthy for too long."""
        assert (
            self.price_estimation_behaviour.current
            == TendermintHealthcheckBehaviour.state_id
        )
        self.skill.skill_context.params._count_healthcheck = (
            self.skill.skill_context.params._max_healthcheck + 1
        )
        with pytest.raises(AEAActException, match="Tendermint node did not come live!"):
            self.price_estimation_behaviour.act_wrapper()

    def test_tendermint_healthcheck_live(self):
        """Test the tendermint health check does finish if healthy."""
        assert (
            self.price_estimation_behaviour.current
            == TendermintHealthcheckBehaviour.state_id
        )
        self.price_estimation_behaviour.act_wrapper()
        self.assert_quantity_in_outbox(1)
        actual_http_message = self.get_message_from_outbox()
        has_attributes, error_str = self.message_has_attributes(
            actual_message=actual_http_message,
            message_type=HttpMessage,
            performative=HttpMessage.Performative.REQUEST,
            to=str(HTTP_CLIENT_PUBLIC_ID),
            sender=str(self.skill.skill_context.skill_id),
            method="GET",
            url=self.skill.skill_context.params.tendermint_url + "/health",
            headers="",
            version="",
            body=b"",
        )
        assert has_attributes, error_str
        self.price_estimation_behaviour.act_wrapper()
        self.assert_quantity_in_outbox(0)
        incoming_message = self.build_incoming_message(
            message_type=HttpMessage,
            dialogue_reference=(actual_http_message.dialogue_reference[0], "stub"),
            performative=HttpMessage.Performative.RESPONSE,
            target=actual_http_message.message_id,
            message_id=-1,
            to=str(self.skill.skill_context.skill_id),
            sender=str(HTTP_CLIENT_PUBLIC_ID),
            version="",
            status_code=200,
            status_text="",
            headers="",
            body=json.dumps({}).encode("utf-8"),
        )
        self.http_handler.handle(incoming_message)
        state = self.price_estimation_behaviour.get_state(
            TendermintHealthcheckBehaviour.state_id
        )
        with patch.object(
            self.price_estimation_behaviour.context.logger, "log"
        ) as mock_logger:
            # need to call 'act' twice so to overcome
            # the call to 'wait_until_round_end'
            self.price_estimation_behaviour.act_wrapper()
        mock_logger.assert_any_call(logging.INFO, "Tendermint running.")
        self.end_block_request()
        self.price_estimation_behaviour.act_wrapper()
        assert state.is_done()


class TestRegistrationBehaviour(PriceEstimationFSMBehaviourBaseCase):
    """Test case to test RegistrationBehaviour."""

    def test_registration(self):
        """Test registration."""
        self.fast_forward_to_state(
            self.price_estimation_behaviour,
            RegistrationBehaviour.state_id,
            PeriodState(),
        )

        # update period round
        period = self.skill.skill_context.state.period
        period_state = period.current_round.period_state
        consensus_params = period.current_round._consensus_params
        self.skill.skill_context.state.period._current_round = RegistrationRound(
            period_state, consensus_params
        )

        assert self.price_estimation_behaviour.current == RegistrationBehaviour.state_id
        self.price_estimation_behaviour.act_wrapper()
        self.assert_quantity_in_decision_making_queue(1)
        actual_signing_message = self.get_message_from_decision_maker_inbox()
        has_attributes, error_str = self.message_has_attributes(
            actual_message=actual_signing_message,
            message_type=SigningMessage,
            performative=SigningMessage.Performative.SIGN_MESSAGE,
            to="dummy_decision_maker_address",
            sender=str(self.skill.skill_context.skill_id),
        )
        assert has_attributes, error_str
        incoming_message = self.build_incoming_message(
            message_type=SigningMessage,
            dialogue_reference=(actual_signing_message.dialogue_reference[0], "stub"),
            performative=SigningMessage.Performative.SIGNED_MESSAGE,
            target=actual_signing_message.message_id,
            message_id=-1,
            to=str(self.skill.skill_context.skill_id),
            sender="dummy_decision_maker_address",
            signed_message=SignedMessage(ledger_id="ethereum", body="stub_signature"),
        )
        self.signing_handler.handle(incoming_message)
        self.price_estimation_behaviour.act_wrapper()
        self.assert_quantity_in_outbox(1)
        actual_http_message = self.get_message_from_outbox()
        has_attributes, error_str = self.message_has_attributes(
            actual_message=actual_http_message,
            message_type=HttpMessage,
            performative=HttpMessage.Performative.REQUEST,
            to=str(HTTP_CLIENT_PUBLIC_ID),
            sender=str(self.skill.skill_context.skill_id),
            method="GET",
            headers="",
            version="",
            body=b"",
        )
        assert has_attributes, error_str
        incoming_message = self.build_incoming_message(
            message_type=HttpMessage,
            dialogue_reference=(actual_http_message.dialogue_reference[0], "stub"),
            performative=HttpMessage.Performative.RESPONSE,
            target=actual_http_message.message_id,
            message_id=-1,
            to=str(self.skill.skill_context.skill_id),
            sender=str(HTTP_CLIENT_PUBLIC_ID),
            version="",
            status_code=200,
            status_text="",
            headers="",
            body=json.dumps({"result": {"deliver_tx": {"code": OK_CODE}}}).encode(
                "utf-8"
            ),
        )
        self.http_handler.handle(incoming_message)
        self.price_estimation_behaviour.act_wrapper()
        state = self.price_estimation_behaviour.get_state(
            RegistrationBehaviour.state_id
        )
        assert not state.is_done()
        # for sender in ["sender_a", "sender_b", "sender_c", "sender_d"]:  # noqa: E800
        #     incoming_message = self.build_incoming_message(  # noqa: E800
        #         message_type=AbciMessage,  # noqa: E800
        #         dialogue_reference=("stub", ""),  # noqa: E800
        #         performative=AbciMessage.Performative.REQUEST_DELIVER_TX,  # noqa: E800
        #         target=0,  # noqa: E800
        #         message_id=1,  # noqa: E800
        #         to=str(self.skill.skill_context.skill_id),  # noqa: E800
        #         sender=str(ABCI_SERVER_PUBLIC_ID),  # noqa: E800
        #         tx=,  # noqa: E800
        #     )  # noqa: E800
        #     self.http_handler.handle(incoming_message)  # noqa: E800
        # self.price_estimation_behaviour.act_wrapper()  # noqa: E800
        # assert state.is_done()  # noqa: E800
        self.end_round()
        self.price_estimation_behaviour.act_wrapper()


class TestSelectKeeperABehaviour(PriceEstimationFSMBehaviourBaseCase):
    """Test SelectKeeperBehaviour."""

    def test_observe_behaviour(
        self,
    ):
        """Test select keeper agent."""
        participants = [self.skill.skill_context.agent_address, "a_1", "a_2"]
        self.fast_forward_to_state(
            behaviour=self.price_estimation_behaviour,
            state_id=SelectKeeperABehaviour.state_id,
            period_state=PeriodState(
                participants,
                most_voted_randomness="56cbde9e9bbcbdcaf92f183c678eaa5288581f06b1c9c7f884ce911776727688",
            ),
        )
        assert (
            self.price_estimation_behaviour.current == SelectKeeperABehaviour.state_id
        )
        self.price_estimation_behaviour.act_wrapper()
        self.assert_quantity_in_decision_making_queue(1)
        actual_signing_message = self.get_message_from_decision_maker_inbox()
        has_attributes, error_str = self.message_has_attributes(
            actual_message=actual_signing_message,
            message_type=SigningMessage,
            performative=SigningMessage.Performative.SIGN_MESSAGE,
            to="dummy_decision_maker_address",
            sender=str(self.skill.skill_context.skill_id),
        )
        assert has_attributes, error_str
        incoming_message = self.build_incoming_message(
            message_type=SigningMessage,
            dialogue_reference=(actual_signing_message.dialogue_reference[0], "stub"),
            performative=SigningMessage.Performative.SIGNED_MESSAGE,
            target=actual_signing_message.message_id,
            message_id=-1,
            to=str(self.skill.skill_context.skill_id),
            sender="dummy_decision_maker_address",
            signed_message=SignedMessage(ledger_id="ethereum", body="stub_signature"),
        )
        self.signing_handler.handle(incoming_message)
        self.price_estimation_behaviour.act_wrapper()
        self.assert_quantity_in_outbox(1)
        actual_http_message = self.get_message_from_outbox()
        has_attributes, error_str = self.message_has_attributes(
            actual_message=actual_http_message,
            message_type=HttpMessage,
            performative=HttpMessage.Performative.REQUEST,
            to=str(HTTP_CLIENT_PUBLIC_ID),
            sender=str(self.skill.skill_context.skill_id),
            method="GET",
            headers="",
            version="",
            body=b"",
        )
        assert has_attributes, error_str
        incoming_message = self.build_incoming_message(
            message_type=HttpMessage,
            dialogue_reference=(actual_http_message.dialogue_reference[0], "stub"),
            performative=HttpMessage.Performative.RESPONSE,
            target=actual_http_message.message_id,
            message_id=-1,
            to=str(self.skill.skill_context.skill_id),
            sender=str(HTTP_CLIENT_PUBLIC_ID),
            version="",
            status_code=200,
            status_text="",
            headers="",
            body=json.dumps({"result": {"deliver_tx": {"code": OK_CODE}}}).encode(
                "utf-8"
            ),
        )
        self.http_handler.handle(incoming_message)
        self.price_estimation_behaviour.act_wrapper()
        self.end_round()
        self.price_estimation_behaviour.act_wrapper()
        state = self.price_estimation_behaviour.get_state(
            SelectKeeperABehaviour.state_id
        )
        assert state.is_done()


class TestDeploySafeBehaviour(PriceEstimationFSMBehaviourBaseCase):
    """Test DeploySafeBehaviour."""

    def test_deployer_act(
        self,
    ):
        """Run tests."""
        participants = [self.skill.skill_context.agent_address, "a_1", "a_2"]
        most_voted_keeper_address = self.skill.skill_context.agent_address
        self.fast_forward_to_state(
            self.price_estimation_behaviour,
            DeploySafeBehaviour.state_id,
            PeriodState(
                participants=participants,
                most_voted_keeper_address=most_voted_keeper_address,
            ),
        )
        assert self.price_estimation_behaviour.current == DeploySafeBehaviour.state_id
        self.price_estimation_behaviour.act_wrapper()

        # self.assert_quantity_in_outbox(1) # noqa: E800
        # actual_contract_ledger_message = self.get_message_from_outbox() # noqa: E800
        # has_attributes, error_str = self.message_has_attributes( # noqa: E800
        #     actual_message=actual_contract_ledger_message, # noqa: E800
        #     message_type=ContractApiMessage, # noqa: E800
        #     performative=ContractApiMessage.Performative.GET_DEPLOY_TRANSACTION, # noqa: E800
        #     to=str(LEDGER_CLIENT_PUBLIC_ID), # noqa: E800
        #     sender=str(self.skill.skill_context.skill_id), # noqa: E800
        # ) # noqa: E800
        # assert has_attributes, error_str # noqa: E800
        # self.price_estimation_behaviour.act_wrapper() # noqa: E800

    def test_not_deployer_act(
        self,
    ):
        """Run tests."""
        participants = [self.skill.skill_context.agent_address, "a_1", "a_2"]
        most_voted_keeper_address = "a_1"
        self.fast_forward_to_state(
            self.price_estimation_behaviour,
            DeploySafeBehaviour.state_id,
            PeriodState(
                participants=participants,
                most_voted_keeper_address=most_voted_keeper_address,
            ),
        )
        assert self.price_estimation_behaviour.current == DeploySafeBehaviour.state_id
        self.price_estimation_behaviour.act_wrapper()
        self.end_round()
        self.price_estimation_behaviour.act_wrapper()


class TestObserveBehaviour(PriceEstimationFSMBehaviourBaseCase):
    """Test ObserveBehaviour."""

    def test_observer_behaviour(
        self,
    ):
        """Run tests."""
        self.fast_forward_to_state(
            self.price_estimation_behaviour, ObserveBehaviour.state_id, PeriodState()
        )
        assert self.price_estimation_behaviour.current == ObserveBehaviour.state_id
        self.price_estimation_behaviour.act_wrapper()
        self.assert_quantity_in_outbox(1)
        actual_http_message = self.get_message_from_outbox()
        has_attributes, error_str = self.message_has_attributes(
            actual_message=actual_http_message,
            message_type=HttpMessage,
            performative=HttpMessage.Performative.REQUEST,
            to=str(HTTP_CLIENT_PUBLIC_ID),
            sender=str(self.skill.skill_context.skill_id),
            method="GET",
            url="https://api.coingecko.com/api/v3/simple/price?ids=bitcoin&vs_currencies=usd",
            headers="",
            version="",
            body=b"",
        )
        assert has_attributes, error_str
        self.price_estimation_behaviour.act_wrapper()
        self.assert_quantity_in_outbox(0)
        incoming_message = self.build_incoming_message(
            message_type=HttpMessage,
            dialogue_reference=(actual_http_message.dialogue_reference[0], "stub"),
            performative=HttpMessage.Performative.RESPONSE,
            target=actual_http_message.message_id,
            message_id=-1,
            to=str(self.skill.skill_context.skill_id),
            sender=str(HTTP_CLIENT_PUBLIC_ID),
            version="",
            status_code=200,
            status_text="",
            headers="",
            body=json.dumps({"bitcoin": {"usd": 54566}}).encode("utf-8"),
        )
        self.http_handler.handle(incoming_message)
        self.price_estimation_behaviour.act_wrapper()

        self.assert_quantity_in_decision_making_queue(1)
        actual_signing_message = self.get_message_from_decision_maker_inbox()
        has_attributes, error_str = self.message_has_attributes(
            actual_message=actual_signing_message,
            message_type=SigningMessage,
            performative=SigningMessage.Performative.SIGN_MESSAGE,
            to="dummy_decision_maker_address",
            sender=str(self.skill.skill_context.skill_id),
        )
        assert has_attributes, error_str
        incoming_message = self.build_incoming_message(
            message_type=SigningMessage,
            dialogue_reference=(actual_signing_message.dialogue_reference[0], "stub"),
            performative=SigningMessage.Performative.SIGNED_MESSAGE,
            target=actual_signing_message.message_id,
            message_id=-1,
            to=str(self.skill.skill_context.skill_id),
            sender="dummy_decision_maker_address",
            signed_message=SignedMessage(ledger_id="ethereum", body="stub_signature"),
        )
        self.signing_handler.handle(incoming_message)
        self.price_estimation_behaviour.act_wrapper()
        self.assert_quantity_in_outbox(1)
        actual_http_message = self.get_message_from_outbox()
        has_attributes, error_str = self.message_has_attributes(
            actual_message=actual_http_message,
            message_type=HttpMessage,
            performative=HttpMessage.Performative.REQUEST,
            to=str(HTTP_CLIENT_PUBLIC_ID),
            sender=str(self.skill.skill_context.skill_id),
            method="GET",
            headers="",
            version="",
            body=b"",
        )
        assert has_attributes, error_str
        incoming_message = self.build_incoming_message(
            message_type=HttpMessage,
            dialogue_reference=(actual_http_message.dialogue_reference[0], "stub"),
            performative=HttpMessage.Performative.RESPONSE,
            target=actual_http_message.message_id,
            message_id=-1,
            to=str(self.skill.skill_context.skill_id),
            sender=str(HTTP_CLIENT_PUBLIC_ID),
            version="",
            status_code=200,
            status_text="",
            headers="",
            body=json.dumps({"result": {"deliver_tx": {"code": OK_CODE}}}).encode(
                "utf-8"
            ),
        )
        self.http_handler.handle(incoming_message)
        self.price_estimation_behaviour.act_wrapper()

        self.end_round()
        self.price_estimation_behaviour.act_wrapper()
        state = self.price_estimation_behaviour.get_state(ObserveBehaviour.state_id)
        assert state.is_done()

    def test_obeserved_value_none(
        self,
    ):
        """Test when `observed` value is none."""
        self.fast_forward_to_state(
            self.price_estimation_behaviour, ObserveBehaviour.state_id, PeriodState()
        )
        assert self.price_estimation_behaviour.current == ObserveBehaviour.state_id
        self.price_estimation_behaviour.act_wrapper()
        self.assert_quantity_in_outbox(1)
        actual_http_message = self.get_message_from_outbox()
        has_attributes, error_str = self.message_has_attributes(
            actual_message=actual_http_message,
            message_type=HttpMessage,
            performative=HttpMessage.Performative.REQUEST,
            to=str(HTTP_CLIENT_PUBLIC_ID),
            sender=str(self.skill.skill_context.skill_id),
            method="GET",
            url="https://api.coingecko.com/api/v3/simple/price?ids=bitcoin&vs_currencies=usd",
            headers="",
            version="",
            body=b"",
        )
        assert has_attributes, error_str
        self.price_estimation_behaviour.act_wrapper()
        self.assert_quantity_in_outbox(0)
        incoming_message = self.build_incoming_message(
            message_type=HttpMessage,
            dialogue_reference=(actual_http_message.dialogue_reference[0], "stub"),
            performative=HttpMessage.Performative.RESPONSE,
            target=actual_http_message.message_id,
            message_id=-1,
            to=str(self.skill.skill_context.skill_id),
            sender=str(HTTP_CLIENT_PUBLIC_ID),
            version="",
            status_code=200,
            status_text="",
            headers="",
            body="".encode("utf-8"),
        )
        self.http_handler.handle(incoming_message)
        self.price_estimation_behaviour.act_wrapper()

    def test_setfail(
        self,
    ):
        """Test when `observed` value is none."""
        self.fast_forward_to_state(
            self.price_estimation_behaviour, ObserveBehaviour.state_id, PeriodState()
        )
        assert self.price_estimation_behaviour.current == ObserveBehaviour.state_id
        self.price_estimation_behaviour.act_wrapper()
        state = self.price_estimation_behaviour.get_state(ObserveBehaviour.state_id)
        for _ in range(100):
            state.context.price_api.increment_retries()
        self.price_estimation_behaviour.act_wrapper()


class TestWaitBehaviour(PriceEstimationFSMBehaviourBaseCase):
    """Test WaitBehaviour."""

    def test_wait_behaviour(
        self,
    ):
        """Run tests."""
        self.fast_forward_to_state(
            self.price_estimation_behaviour, WaitBehaviour.state_id, PeriodState()
        )
        assert self.price_estimation_behaviour.current == WaitBehaviour.state_id
        with pytest.raises(AEAActException):
            self.price_estimation_behaviour.act_wrapper()


class TestEstimateBehaviour(PriceEstimationFSMBehaviourBaseCase):
    """Test EstimateBehaviour."""

    def test_estimate(
        self,
    ):
        """Test estimate behaviour."""

        self.fast_forward_to_state(
            behaviour=self.price_estimation_behaviour,
            state_id=EstimateBehaviour.state_id,
            period_state=PeriodState(estimate=1.0),
        )
        assert self.price_estimation_behaviour.current == EstimateBehaviour.state_id
        self.price_estimation_behaviour.act_wrapper()
        self.assert_quantity_in_decision_making_queue(1)
        actual_signing_message = self.get_message_from_decision_maker_inbox()
        has_attributes, error_str = self.message_has_attributes(
            actual_message=actual_signing_message,
            message_type=SigningMessage,
            performative=SigningMessage.Performative.SIGN_MESSAGE,
            to="dummy_decision_maker_address",
            sender=str(self.skill.skill_context.skill_id),
        )
        assert has_attributes, error_str
        incoming_message = self.build_incoming_message(
            message_type=SigningMessage,
            dialogue_reference=(actual_signing_message.dialogue_reference[0], "stub"),
            performative=SigningMessage.Performative.SIGNED_MESSAGE,
            target=actual_signing_message.message_id,
            message_id=-1,
            to=str(self.skill.skill_context.skill_id),
            sender="dummy_decision_maker_address",
            signed_message=SignedMessage(ledger_id="ethereum", body="stub_signature"),
        )
        self.signing_handler.handle(incoming_message)
        self.price_estimation_behaviour.act_wrapper()
        self.assert_quantity_in_outbox(1)
        actual_http_message = self.get_message_from_outbox()
        has_attributes, error_str = self.message_has_attributes(
            actual_message=actual_http_message,
            message_type=HttpMessage,
            performative=HttpMessage.Performative.REQUEST,
            to=str(HTTP_CLIENT_PUBLIC_ID),
            sender=str(self.skill.skill_context.skill_id),
            method="GET",
            headers="",
            version="",
            body=b"",
        )
        assert has_attributes, error_str
        incoming_message = self.build_incoming_message(
            message_type=HttpMessage,
            dialogue_reference=(actual_http_message.dialogue_reference[0], "stub"),
            performative=HttpMessage.Performative.RESPONSE,
            target=actual_http_message.message_id,
            message_id=-1,
            to=str(self.skill.skill_context.skill_id),
            sender=str(HTTP_CLIENT_PUBLIC_ID),
            version="",
            status_code=200,
            status_text="",
            headers="",
            body=json.dumps({"result": {"deliver_tx": {"code": OK_CODE}}}).encode(
                "utf-8"
            ),
        )
        self.http_handler.handle(incoming_message)
        self.price_estimation_behaviour.act_wrapper()
        self.end_round()
        self.price_estimation_behaviour.act_wrapper()
        state = self.price_estimation_behaviour.get_state(EstimateBehaviour.state_id)
        assert state.is_done()


class TestTransactionHashBehaviour(PriceEstimationFSMBehaviourBaseCase):
    """Test EstimateBehaviour."""

    def test_estimate(
        self,
    ):
        """Test estimate behaviour."""

        self.fast_forward_to_state(
            behaviour=self.price_estimation_behaviour,
            state_id=TransactionHashBehaviour.state_id,
            period_state=PeriodState(
                most_voted_estimate=1.0,
                safe_contract_address="safe_contract_address",
                most_voted_keeper_address="most_voted_keeper_address",
            ),
        )
        assert (
            self.price_estimation_behaviour.current == TransactionHashBehaviour.state_id
        )
        self.price_estimation_behaviour.act_wrapper()


class TestSignatureBehaviour(PriceEstimationFSMBehaviourBaseCase):
    """Test SignatureBehaviour."""

    def test_signature_behaviour(
        self,
    ):
        """Test signature behaviour."""

        self.fast_forward_to_state(
            behaviour=self.price_estimation_behaviour,
            state_id=SignatureBehaviour.state_id,
            period_state=PeriodState(most_voted_tx_hash="68656c6c6f776f726c64"),
        )
        assert self.price_estimation_behaviour.current == SignatureBehaviour.state_id
        self.price_estimation_behaviour.act_wrapper()

        self.assert_quantity_in_decision_making_queue(1)
        actual_signing_message = self.get_message_from_decision_maker_inbox()
        has_attributes, error_str = self.message_has_attributes(
            actual_message=actual_signing_message,
            message_type=SigningMessage,
            performative=SigningMessage.Performative.SIGN_MESSAGE,
            to="dummy_decision_maker_address",
            sender=str(self.skill.skill_context.skill_id),
        )
        assert has_attributes, error_str
        incoming_message = self.build_incoming_message(
            message_type=SigningMessage,
            dialogue_reference=(actual_signing_message.dialogue_reference[0], "stub"),
            performative=SigningMessage.Performative.SIGNED_MESSAGE,
            target=actual_signing_message.message_id,
            message_id=-1,
            to=str(self.skill.skill_context.skill_id),
            sender="dummy_decision_maker_address",
            signed_message=SignedMessage(ledger_id="ethereum", body="stub_signature"),
        )
        self.signing_handler.handle(incoming_message)
        self.price_estimation_behaviour.act_wrapper()

        self.assert_quantity_in_decision_making_queue(1)
        actual_signing_message = self.get_message_from_decision_maker_inbox()
        has_attributes, error_str = self.message_has_attributes(
            actual_message=actual_signing_message,
            message_type=SigningMessage,
            performative=SigningMessage.Performative.SIGN_MESSAGE,
            to="dummy_decision_maker_address",
            sender=str(self.skill.skill_context.skill_id),
        )
        assert has_attributes, error_str
        incoming_message = self.build_incoming_message(
            message_type=SigningMessage,
            dialogue_reference=(actual_signing_message.dialogue_reference[0], "stub"),
            performative=SigningMessage.Performative.SIGNED_MESSAGE,
            target=actual_signing_message.message_id,
            message_id=-1,
            to=str(self.skill.skill_context.skill_id),
            sender="dummy_decision_maker_address",
            signed_message=SignedMessage(ledger_id="ethereum", body="stub_signature"),
        )
        self.signing_handler.handle(incoming_message)
        self.price_estimation_behaviour.act_wrapper()
        self.assert_quantity_in_outbox(1)
        actual_http_message = self.get_message_from_outbox()
        has_attributes, error_str = self.message_has_attributes(
            actual_message=actual_http_message,
            message_type=HttpMessage,
            performative=HttpMessage.Performative.REQUEST,
            to=str(HTTP_CLIENT_PUBLIC_ID),
            sender=str(self.skill.skill_context.skill_id),
            method="GET",
            headers="",
            version="",
            body=b"",
        )
        assert has_attributes, error_str
        incoming_message = self.build_incoming_message(
            message_type=HttpMessage,
            dialogue_reference=(actual_http_message.dialogue_reference[0], "stub"),
            performative=HttpMessage.Performative.RESPONSE,
            target=actual_http_message.message_id,
            message_id=-1,
            to=str(self.skill.skill_context.skill_id),
            sender=str(HTTP_CLIENT_PUBLIC_ID),
            version="",
            status_code=200,
            status_text="",
            headers="",
            body=json.dumps({"result": {"deliver_tx": {"code": OK_CODE}}}).encode(
                "utf-8"
            ),
        )
        self.http_handler.handle(incoming_message)
        self.price_estimation_behaviour.act_wrapper()
        self.end_round()
        self.price_estimation_behaviour.act_wrapper()
        state = self.price_estimation_behaviour.get_state(SignatureBehaviour.state_id)
        assert state.is_done()


class TestFinalizeBehaviour(PriceEstimationFSMBehaviourBaseCase):
    """Test FinalizeBehaviour."""

    def test_non_sender_act(
        self,
    ):
        """Test finalize behaviour."""
        participants = [self.skill.skill_context.agent_address, "a_1", "a_2"]
        self.fast_forward_to_state(
            behaviour=self.price_estimation_behaviour,
            state_id=FinalizeBehaviour.state_id,
            period_state=PeriodState(
                most_voted_keeper_address="most_voted_keeper_address",
                participants=participants,
            ),
        )
        assert self.price_estimation_behaviour.current == FinalizeBehaviour.state_id
        self.price_estimation_behaviour.act_wrapper()

    def test_sender_act(
        self,
    ):
        """Test finalize behaviour."""
        participants = [self.skill.skill_context.agent_address, "a_1", "a_2"]
        self.fast_forward_to_state(
            behaviour=self.price_estimation_behaviour,
            state_id=FinalizeBehaviour.state_id,
            period_state=PeriodState(
                most_voted_keeper_address=self.skill.skill_context.agent_address,
                safe_contract_address="safe_contract_address",
                participants=participants,
                most_voted_estimate=1.0,
                participant_to_signature=[],
            ),
        )
        assert self.price_estimation_behaviour.current == FinalizeBehaviour.state_id
        self.price_estimation_behaviour.act_wrapper()


class TestEndBehaviour(PriceEstimationFSMBehaviourBaseCase):
    """Test EndBehaviour."""

    def test_end_behaviour(
        self,
    ):
        """Test end behaviour."""
        self.fast_forward_to_state(
            behaviour=self.price_estimation_behaviour,
            state_id=EndBehaviour.state_id,
            period_state=PeriodState(
                most_voted_estimate="most_voted_estimate",
                final_tx_hash="68656c6c6f776f726c64",
            ),
        )
        assert self.price_estimation_behaviour.current == EndBehaviour.state_id
        self.price_estimation_behaviour.act_wrapper()
        self.price_estimation_behaviour.act_wrapper()<|MERGE_RESOLUTION|>--- conflicted
+++ resolved
@@ -68,11 +68,10 @@
     HttpHandler,
     SigningHandler,
 )
-<<<<<<< HEAD
-from packages.valory.skills.price_estimation_abci.rounds import RegistrationRound
-=======
-from packages.valory.skills.price_estimation_abci.rounds import PeriodState
->>>>>>> bf4f9256
+from packages.valory.skills.price_estimation_abci.rounds import (
+    PeriodState,
+    RegistrationRound,
+)
 
 from tests.conftest import ROOT_DIR
 
