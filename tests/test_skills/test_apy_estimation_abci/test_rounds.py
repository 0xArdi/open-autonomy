# -*- coding: utf-8 -*-
# ------------------------------------------------------------------------------
#
#   Copyright 2021-2022 Valory AG
#
#   Licensed under the Apache License, Version 2.0 (the "License");
#   you may not use this file except in compliance with the License.
#   You may obtain a copy of the License at
#
#       http://www.apache.org/licenses/LICENSE-2.0
#
#   Unless required by applicable law or agreed to in writing, software
#   distributed under the License is distributed on an "AS IS" BASIS,
#   WITHOUT WARRANTIES OR CONDITIONS OF ANY KIND, either express or implied.
#   See the License for the specific language governing permissions and
#   limitations under the License.
#
# ------------------------------------------------------------------------------

"""Test the rounds of the skill."""
from typing import Dict, FrozenSet, Optional, Tuple
from unittest import mock

import pytest

from packages.valory.skills.abstract_round_abci.base import (
    AbciAppDB,
    AbstractRound,
    ConsensusParams,
)
from packages.valory.skills.apy_estimation_abci.payloads import (
    EstimatePayload,
    FetchingPayload,
    OptimizationPayload,
    PreprocessPayload,
    RandomnessPayload,
    ResetPayload,
)
from packages.valory.skills.apy_estimation_abci.payloads import (
    TestingPayload as _TestingPayload,
)
from packages.valory.skills.apy_estimation_abci.payloads import (
    TrainingPayload,
    TransformationPayload,
)
from packages.valory.skills.apy_estimation_abci.rounds import (
    CollectHistoryRound,
    CycleResetRound,
    EstimateRound,
    Event,
    FreshModelResetRound,
    OptimizeRound,
    PreprocessRound,
    RandomnessRound,
    SynchronizedData,
)
from packages.valory.skills.apy_estimation_abci.rounds import TestRound as _TestRound
from packages.valory.skills.apy_estimation_abci.rounds import TrainRound, TransformRound

from tests.test_skills.test_abstract_round_abci.test_base_rounds import (
    BaseCollectSameUntilThresholdRoundTest,
)


MAX_PARTICIPANTS: int = 4
RANDOMNESS: str = "d1c29dce46f979f9748210d24bce4eae8be91272f5ca1a6aea2832d3dd676f51"
INVALID_RANDOMNESS: str = "invalid_randomness"


def get_participants() -> FrozenSet[str]:
    """Participants"""
    return frozenset([f"agent_{i}" for i in range(MAX_PARTICIPANTS)])


def get_participant_to_fetching(
    participants: FrozenSet[str], history: Optional[str]
) -> Dict[str, FetchingPayload]:
    """participant_to_fetching"""
    return {
        participant: FetchingPayload(
            sender=participant, history=history, latest_observation_timestamp=0
        )
        for participant in participants
    }


def get_participant_to_randomness(
    participants: FrozenSet[str], round_id: int
) -> Dict[str, RandomnessPayload]:
    """participant_to_randomness"""
    return {
        participant: RandomnessPayload(
            sender=participant,
            round_id=round_id,
            randomness=RANDOMNESS,
        )
        for participant in participants
    }


def get_participant_to_invalid_randomness(
    participants: FrozenSet[str], round_id: int
) -> Dict[str, RandomnessPayload]:
    """Invalid participant_to_randomness"""
    return {
        participant: RandomnessPayload(
            sender=participant,
            round_id=round_id,
            randomness=INVALID_RANDOMNESS,
        )
        for participant in participants
    }


def get_transformation_payload(
    participants: FrozenSet[str],
    transformation_hash: Optional[str],
) -> Dict[str, TransformationPayload]:
    """Get transformation payloads."""
    return {
        participant: TransformationPayload(participant, transformation_hash, "x1")
        for participant in participants
    }


def get_participant_to_preprocess_payload(
    participants: FrozenSet[str],
    train_hash: Optional[str],
    test_hash: Optional[str],
) -> Dict[str, PreprocessPayload]:
    """Get preprocess payload."""
    return {
        participant: PreprocessPayload(
            participant,
            train_hash,
            test_hash,
        )
        for participant in participants
    }


def get_participant_to_optimize_payload(
    participants: FrozenSet[str],
) -> Dict[str, OptimizationPayload]:
    """Get optimization payload."""
    return {
        participant: OptimizationPayload(participant, "best_params_hash")  # type: ignore
        for participant in participants
    }


def get_participant_to_train_payload(
    participants: FrozenSet[str],
    models_hash: Optional[str],
) -> Dict[str, TrainingPayload]:
    """Get training payload."""
    return {
        participant: TrainingPayload(participant, models_hash)
        for participant in participants
    }


def get_participant_to_test_payload(
    participants: FrozenSet[str],
) -> Dict[str, _TestingPayload]:
    """Get testing payload."""
    return {
        participant: _TestingPayload(participant, "report_hash")
        for participant in participants
    }


def get_participant_to_estimate_payload(
    participants: FrozenSet[str],
    estimations_hash: Optional[str],
) -> Dict[str, EstimatePayload]:
    """Get estimate payload."""
    return {
        participant: EstimatePayload(participant, estimations_hash)
        for participant in participants
    }


def get_participant_to_reset_payload(
    participants: FrozenSet[str],
) -> Dict[str, ResetPayload]:
    """Get reset payload."""
    return {
        participant: ResetPayload(participant, period_count=1)
        for participant in participants
    }


class BaseRoundTestClass:
    """Base test class for Rounds."""

    synchronized_data: SynchronizedData
    consensus_params: ConsensusParams
    participants: FrozenSet[str]

    @classmethod
    def setup(
        cls,
    ) -> None:
        """Setup the test class."""

        cls.participants = get_participants()
        cls.synchronized_data = SynchronizedData(
            db=AbciAppDB(
                initial_data=dict(
                    participants=[cls.participants], all_participants=[cls.participants]
                ),
            )
        )
        cls.consensus_params = ConsensusParams(max_participants=MAX_PARTICIPANTS)

    @staticmethod
    def _test_no_majority_event(round_obj: AbstractRound) -> None:
        """Test the NO_MAJORITY event."""
        with mock.patch.object(round_obj, "is_majority_possible", return_value=False):
            result = round_obj.end_block()
            assert result is not None
            synchronized_data, event = result
            assert event == Event.NO_MAJORITY


class TestCollectHistoryRound(BaseCollectSameUntilThresholdRoundTest):
    """Test `CollectHistoryRound`."""

    _synchronized_data_class = SynchronizedData
    _event_class = Event

    @pytest.mark.parametrize(
        "most_voted_payload, expected_event",
        (("x0", Event.DONE), (None, Event.FILE_ERROR), ("", Event.NETWORK_ERROR)),
    )
    def test_run(
        self,
        most_voted_payload: Optional[str],
        expected_event: Event,
    ) -> None:
        """Runs test."""
        test_round = CollectHistoryRound(self.synchronized_data, self.consensus_params)
        self._complete_run(
            self._test_round(
                test_round=test_round,
                round_payloads=get_participant_to_fetching(
                    self.participants, most_voted_payload
                ),
                synchronized_data_update_fn=lambda _synchronized_data, _: _synchronized_data,
                synchronized_data_attr_checks=[],
                most_voted_payload=most_voted_payload,
                exit_event=expected_event,
            )
        )

    def test_no_majority_event(self) -> None:
        """Test the no-majority event."""
        test_round = CollectHistoryRound(self.synchronized_data, self.consensus_params)
        self._test_no_majority_event(test_round)


class TestTransformRound(BaseCollectSameUntilThresholdRoundTest):
    """Test `TransformRound`."""

    _synchronized_data_class = SynchronizedData
    _event_class = Event

    @pytest.mark.parametrize(
        "most_voted_payload, expected_event",
        (("x0", Event.DONE), (None, Event.FILE_ERROR)),
    )
    def test_run(
        self,
        most_voted_payload: Optional[str],
        expected_event: Event,
    ) -> None:
        """Runs test."""

        test_round = TransformRound(self.synchronized_data, self.consensus_params)
        self._complete_run(
            self._test_round(
                test_round=test_round,
                round_payloads=get_transformation_payload(
                    self.participants, most_voted_payload
                ),
                synchronized_data_update_fn=lambda _synchronized_data, _: _synchronized_data,
                synchronized_data_attr_checks=[],
                most_voted_payload=most_voted_payload,
                exit_event=expected_event,
            )
        )

    def test_no_majority_event(self) -> None:
        """Test the no-majority event."""
        test_round = TransformRound(self.synchronized_data, self.consensus_params)
        self._test_no_majority_event(test_round)


class TestPreprocessRound(BaseCollectSameUntilThresholdRoundTest):
    """Test `PreprocessRound`."""

    _synchronized_data_class = SynchronizedData
    _event_class = Event

    @pytest.mark.parametrize(
        "most_voted_payloads, expected_event",
        ((("train_hash", "test_hash"), Event.DONE), ((None, None), Event.FILE_ERROR)),
    )
    def test_run(
        self,
        most_voted_payloads: Tuple[Optional[str]],
        expected_event: Event,
    ) -> None:
        """Runs test."""

        test_round = PreprocessRound(self.synchronized_data, self.consensus_params)
        self._complete_run(
            self._test_round(
                test_round=test_round,
                round_payloads=get_participant_to_preprocess_payload(  # type: ignore
                    self.participants, *most_voted_payloads
                ),
                synchronized_data_update_fn=lambda _synchronized_data, _: _synchronized_data,
                synchronized_data_attr_checks=[],
                most_voted_payload="train_hashtest_hash"
                if not any(payload is None for payload in most_voted_payloads)
                else None,
                exit_event=expected_event,
            )
        )

    def test_no_majority_event(self) -> None:
        """Test the no-majority event."""
        test_round = PreprocessRound(self.synchronized_data, self.consensus_params)
        self._test_no_majority_event(test_round)


class TestRandomnessRound(BaseCollectSameUntilThresholdRoundTest):
    """Test RandomnessRound."""

    _synchronized_data_class = SynchronizedData
    _event_class = Event

    def test_run(
        self,
    ) -> None:
        """Run tests."""

        test_round = RandomnessRound(self.synchronized_data, self.consensus_params)
        self._complete_run(
            self._test_round(
                test_round=test_round,
                round_payloads=get_participant_to_randomness(self.participants, 1),
                synchronized_data_update_fn=lambda synchronized_data, _: synchronized_data,
                synchronized_data_attr_checks=[],
                most_voted_payload=RANDOMNESS,
                exit_event=Event.DONE,
            )
        )

    def test_invalid_randomness(self) -> None:
        """Test the no-majority event."""
        test_round = RandomnessRound(self.synchronized_data, self.consensus_params)
        self._complete_run(
            self._test_round(
                test_round=test_round,
                round_payloads=get_participant_to_invalid_randomness(
                    self.participants, 1
                ),
                synchronized_data_update_fn=lambda synchronized_data, _: synchronized_data,
                synchronized_data_attr_checks=[],
                most_voted_payload=INVALID_RANDOMNESS,
                exit_event=Event.RANDOMNESS_INVALID,
            )
        )

    def test_no_majority_event(self) -> None:
        """Test the no-majority event."""
        test_round = RandomnessRound(self.synchronized_data, self.consensus_params)
        self._test_no_majority_event(test_round)


class TestOptimizeRound(BaseCollectSameUntilThresholdRoundTest):
    """Test `OptimizeRound`."""

    _synchronized_data_class = SynchronizedData
    _event_class = Event

    def test_run(self) -> None:
        """Runs test."""

        test_round = OptimizeRound(self.synchronized_data, self.consensus_params)
        self._complete_run(
            self._test_round(
                test_round=test_round,
                round_payloads=get_participant_to_optimize_payload(self.participants),
                synchronized_data_update_fn=lambda _synchronized_data, _: _synchronized_data,
                synchronized_data_attr_checks=[],
                most_voted_payload="best_params_hash",
                exit_event=Event.DONE,
            )
        )

    def test_no_majority_event(self) -> None:
        """Test the no-majority event."""
        test_round = OptimizeRound(self.synchronized_data, self.consensus_params)
        self._test_no_majority_event(test_round)


class TestTrainRound(BaseCollectSameUntilThresholdRoundTest):
    """Test `TrainRound`."""

    _synchronized_data_class = SynchronizedData
    _event_class = Event

    @pytest.mark.parametrize(
        "full_training, most_voted_payload, expected_event",
        (
            (True, "x0", Event.FULLY_TRAINED),
            (False, "x0", Event.DONE),
            (True, None, Event.FILE_ERROR),
        ),
    )
    def test_run(
        self,
        full_training: bool,
        most_voted_payload: Optional[str],
        expected_event: Event,
    ) -> None:
        """Runs test."""

        test_round = TrainRound(
            self.synchronized_data.update(full_training=full_training),
            self.consensus_params,
        )
        self._complete_run(
            self._test_round(
                test_round=test_round,
                round_payloads=get_participant_to_train_payload(
                    self.participants, most_voted_payload
                ),
                synchronized_data_update_fn=lambda _synchronized_data, _: _synchronized_data,
                synchronized_data_attr_checks=[],
                most_voted_payload=most_voted_payload,
                exit_event=expected_event,
            )
        )

    def test_no_majority_event(self) -> None:
        """Test the no-majority event."""
        test_round = TrainRound(self.synchronized_data, self.consensus_params)
        self._test_no_majority_event(test_round)


class TestTestRound(BaseCollectSameUntilThresholdRoundTest):
    """Test `TestRound`."""

    _synchronized_data_class = SynchronizedData
    _event_class = Event

    def test_run(self) -> None:
        """Runs test."""

        test_round = _TestRound(
            self.synchronized_data.update(full_training=False),
            self.consensus_params,
        )
        self._complete_run(
            self._test_round(
                test_round=test_round,
                round_payloads=get_participant_to_test_payload(self.participants),
                synchronized_data_update_fn=lambda _synchronized_data, _: _synchronized_data.update(
                    full_training=True
                ),
                synchronized_data_attr_checks=[
                    lambda _synchronized_data: bool(_synchronized_data.full_training)
                ],
                most_voted_payload="report_hash",
                exit_event=Event.DONE,
            )
        )

    def test_no_majority_event(self) -> None:
        """Test the no-majority event."""
        test_round = _TestRound(self.synchronized_data, self.consensus_params)
        self._test_no_majority_event(test_round)


class TestEstimateRound(BaseCollectSameUntilThresholdRoundTest):
    """Test `EstimateRound`."""

    _synchronized_data_class = SynchronizedData
    _event_class = Event

    @pytest.mark.parametrize(
        "n_estimations, most_voted_payload, expected_event",
        (
            (0, "test_hash", Event.ESTIMATION_CYCLE),
            (59, "test_hash", Event.DONE),
            (0, None, Event.FILE_ERROR),
        ),
    )
    def test_estimation_cycle_run(
        self,
        n_estimations: int,
        most_voted_payload: Optional[str],
        expected_event: Event,
    ) -> None:
        """Runs test."""

        test_round = EstimateRound(
            self.synchronized_data.update(n_estimations=n_estimations),
            self.consensus_params,
        )
        self._complete_run(
            self._test_round(
                test_round=test_round,
                round_payloads=get_participant_to_estimate_payload(
                    self.participants, most_voted_payload
                ),
                synchronized_data_update_fn=lambda _synchronized_data, _: _synchronized_data.update(
                    n_estimations=n_estimations,
                ),
                synchronized_data_attr_checks=[lambda _: n_estimations + 1],
                most_voted_payload=most_voted_payload,
                exit_event=expected_event,
            )
        )

    def test_no_majority_event(self) -> None:
        """Test the no-majority event."""
        test_round = EstimateRound(self.synchronized_data, self.consensus_params)
        self._test_no_majority_event(test_round)


class TestCycleResetRound(BaseCollectSameUntilThresholdRoundTest):
    """Test `CycleResetRound`."""

    _synchronized_data_class = SynchronizedData
    _event_class = Event

    def test_run(
        self,
    ) -> None:
        """Run tests"""

        test_round = CycleResetRound(
            self.synchronized_data.update(
                latest_observation_hist_hash="x0",
                most_voted_models="",
                full_training=True,
            ),
            self.consensus_params,
        )
        self._complete_run(
            self._test_round(
                test_round=test_round,
                round_payloads=get_participant_to_reset_payload(self.participants),
                synchronized_data_update_fn=lambda _synchronized_data, _test_round: _synchronized_data.update(
                    full_training=False,
                ),
                synchronized_data_attr_checks=[
                    lambda _synchronized_data: _synchronized_data.full_training
                ],
                most_voted_payload=1,
                exit_event=Event.DONE,
            )
        )

    def test_no_majority_event(self) -> None:
        """Test the no-majority event."""
        test_round = CycleResetRound(self.synchronized_data, self.consensus_params)
        self._test_no_majority_event(test_round)


class TestFreshModelResetRound(BaseCollectSameUntilThresholdRoundTest):
    """Test `FreshModelResetRound`."""

    _synchronized_data_class = SynchronizedData
    _event_class = Event

    def test_run(
        self,
    ) -> None:
        """Run tests"""

        test_round = FreshModelResetRound(
            self.synchronized_data.update(
                n_estimations=1, full_training=True, most_voted_models=""
            ),
            self.consensus_params,
        )
        self._complete_run(
            self._test_round(
                test_round=test_round,
                round_payloads=get_participant_to_reset_payload(self.participants),
                synchronized_data_update_fn=lambda _synchronized_data, _test_round: _synchronized_data.update(
                    full_training=False,
                ),
                synchronized_data_attr_checks=[
                    lambda _synchronized_data: _synchronized_data.full_training
                ],
                most_voted_payload=1,
                exit_event=Event.DONE,
            )
        )

    def test_no_majority_event(self) -> None:
        """Test the no-majority event."""
        test_round = FreshModelResetRound(self.synchronized_data, self.consensus_params)
        self._test_no_majority_event(test_round)


def test_period() -> None:
    """Test SynchronizedData."""

    participants = get_participants()
    setup_params: Dict = {}
    most_voted_randomness = 1
    estimates_hash = "test_hash"
    full_training = False
    n_estimations = 1

    synchronized_data = SynchronizedData(
        db=AbciAppDB(
<<<<<<< HEAD
            initial_data=dict(
                participants=participants,
                setup_params=setup_params,
                most_voted_randomness=most_voted_randomness,
                most_voted_estimate=estimates_hash,
                full_training=full_training,
                n_estimations=n_estimations,
=======
            initial_data=AbciAppDB.data_to_lists(
                dict(
                    participants=participants,
                    setup_params=setup_params,
                    most_voted_randomness=most_voted_randomness,
                    most_voted_estimate=estimates_hash,
                    full_training=full_training,
                    n_estimations=n_estimations,
                )
>>>>>>> 2052c1a5
            ),
        )
    )

    assert synchronized_data.participants == participants
    assert synchronized_data.period_count == 0
    assert synchronized_data.most_voted_randomness == most_voted_randomness
    assert synchronized_data.estimates_hash == estimates_hash
    assert synchronized_data.full_training == full_training
    assert synchronized_data.n_estimations == n_estimations
    assert synchronized_data.is_most_voted_estimate_set is not None<|MERGE_RESOLUTION|>--- conflicted
+++ resolved
@@ -624,15 +624,6 @@
 
     synchronized_data = SynchronizedData(
         db=AbciAppDB(
-<<<<<<< HEAD
-            initial_data=dict(
-                participants=participants,
-                setup_params=setup_params,
-                most_voted_randomness=most_voted_randomness,
-                most_voted_estimate=estimates_hash,
-                full_training=full_training,
-                n_estimations=n_estimations,
-=======
             initial_data=AbciAppDB.data_to_lists(
                 dict(
                     participants=participants,
@@ -642,7 +633,6 @@
                     full_training=full_training,
                     n_estimations=n_estimations,
                 )
->>>>>>> 2052c1a5
             ),
         )
     )
