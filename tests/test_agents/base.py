# -*- coding: utf-8 -*-
# ------------------------------------------------------------------------------
#
#   Copyright 2021-2022 Valory AG
#
#   Licensed under the Apache License, Version 2.0 (the "License");
#   you may not use this file except in compliance with the License.
#   You may obtain a copy of the License at
#
#       http://www.apache.org/licenses/LICENSE-2.0
#
#   Unless required by applicable law or agreed to in writing, software
#   distributed under the License is distributed on an "AS IS" BASIS,
#   WITHOUT WARRANTIES OR CONDITIONS OF ANY KIND, either express or implied.
#   See the License for the specific language governing permissions and
#   limitations under the License.
#
# ------------------------------------------------------------------------------

"""End2end tests base class."""
import json
import logging
import os
import time
import warnings
from pathlib import Path
from typing import Any, Dict, List, Optional, Tuple

import pytest
from aea.configurations.base import PublicId
from aea.test_tools.test_cases import AEATestCaseMany

from tests.conftest import ANY_ADDRESS
from tests.fixture_helpers import UseFlaskTendermintNode


_HTTP = "http://"


@pytest.mark.e2e
@pytest.mark.integration
class BaseTestEnd2End(AEATestCaseMany, UseFlaskTendermintNode):
    """
    Base class for end-to-end tests of agents with a skill extending the abstract_abci_round skill.

    The setup test function of this class will configure a set of 'n'
    agents with the configured (agent_package) agent, and a Tendermint network
    of 'n' nodes, one for each agent.

    Test subclasses must set `agent_package`, `wait_to_finish` and `check_strings`.
    """

    # where to fetch agent from
    IS_LOCAL = True
    # whether to capture logs of subprocesses
    capture_log = True
    # generic service configurations
    ROUND_TIMEOUT_SECONDS = 10.0
    KEEPER_TIMEOUT = 30.0
    # generic node healthcheck configuration
    HEALTH_CHECK_MAX_RETRIES = 20
    HEALTH_CHECK_SLEEP_INTERVAL = 3.0
    # log option for agent process
    cli_log_options = ["-v", "DEBUG"]
    # reserved variable for subprocesses collection
    processes: List
    # name of agent and skill (the one with composed abci apps) to be tested
    agent_package: str
    skill_package: str
    # time to wait for testable log strings to appear
    wait_to_finish: int
    # dictionary with the round names expected to appear in output as keys
    # and the number of periods they are expected to appear for as values.
    round_check_strings_to_n_periods: Optional[Dict[str, int]] = None
    # tuple of strings expected to appear in output as is.
    strict_check_strings: Tuple[str, ...] = ()
    # process to be excluded from checks
    exclude_from_checks: List[int] = []
    # dictionary of extra config overrides to be applied
    extra_configs: List[Dict[str, Any]] = []
    # ledger used for testing
    ledger_id: str = "ethereum"
    key_file_name: str = "ethereum_private_key.txt"

    @classmethod
    def setup_class(
        cls,
    ) -> None:
        """Setup class."""
        super().setup_class()
        cls.__grant_permissions()

    @classmethod
    def __grant_permissions(cls) -> None:
        """Grant permissions."""
        for dir_path in [
            "logs",
            "nodes",
            "tm_state",
            "benchmarks",
        ]:
            path = Path(cls.t, dir_path)
            path.mkdir()
            os.chmod(path, 755)  # nosec

    def __set_extra_configs(self) -> None:
        """Set the current agent's extra config overrides that are skill specific."""
        for config in self.extra_configs:
            self.set_config(**config)

    def __set_configs(self, i: int, nb_agents: int) -> None:
        """Set the current agent's config overrides."""
        # each agent has its Tendermint node instance
        self.set_config(
            "vendor.valory.connections.abci.config.host",
            ANY_ADDRESS,
        )
        self.set_config(
            "vendor.valory.connections.abci.config.port",
            self.get_abci_port(i),
        )
        self.set_config(
            "vendor.valory.connections.abci.config.use_tendermint",
            False,
        )
        self.set_config(
            "vendor.valory.connections.abci.config.tendermint_config.rpc_laddr",
            self.get_laddr(i),
        )
        self.set_config(
            "vendor.valory.connections.abci.config.tendermint_config.p2p_laddr",
            self.get_laddr(i, p2p=True),
        )
        self.set_config(
            "vendor.valory.connections.abci.config.tendermint_config.p2p_seeds",
            json.dumps(self.p2p_seeds),
            "list",
        )
        self.set_config(
            f"vendor.valory.skills.{PublicId.from_str(self.skill_package).name}.models.params.args.consensus.max_participants",
            nb_agents,
        )
        self.set_config(
            f"vendor.valory.skills.{PublicId.from_str(self.skill_package).name}.models.params.args.reset_tendermint_after",
            5,
        )
        self.set_config(
            f"vendor.valory.skills.{PublicId.from_str(self.skill_package).name}.models.params.args.round_timeout_seconds",
            self.ROUND_TIMEOUT_SECONDS,
            type_="float",
        )
        self.set_config(
            f"vendor.valory.skills.{PublicId.from_str(self.skill_package).name}.models.params.args.tendermint_url",
            f"{_HTTP}{ANY_ADDRESS}:{self.get_port(i)}",
        )
        self.set_config(
            f"vendor.valory.skills.{PublicId.from_str(self.skill_package).name}.models.params.args.tendermint_com_url",
            f"{_HTTP}{ANY_ADDRESS}:{self.get_com_port(i)}",
        )
        self.set_config(
            f"vendor.valory.skills.{PublicId.from_str(self.skill_package).name}.models.params.args.keeper_timeout",
            self.KEEPER_TIMEOUT,
            type_="float",
        )
        self.set_config(
            f"vendor.valory.skills.{PublicId.from_str(self.skill_package).name}.models.benchmark_tool.args.log_dir",
            str(self.t),
            type_="str",
        )
        self.set_config(
            f"vendor.valory.skills.{PublicId.from_str(self.skill_package).name}.models.params.args.service_registry_address",
            "0x0DCd1Bf9A1b36cE34237eEaFef220932846BCD82",  # address on staging chain
            type_="str",
        )
        self.set_config(  # dummy service
            f"vendor.valory.skills.{PublicId.from_str(self.skill_package).name}.models.params.args.on_chain_service_id",
            "1",
            type_="int",
        )

        self.__set_extra_configs()

    @staticmethod
    def __get_agent_name(i: int, nb_agents: int) -> str:
        """Get the ith agent's name."""
        if i < 0:
            i = nb_agents + i
        if i < 0:
            raise ValueError(
                f"Incorrect negative indexing. {i} was given, but {nb_agents} agents are available!"
            )
        agent_name = f"agent_{i:05d}_{nb_agents}agents_run"
        return agent_name

    def __prepare_agent_i(self, i: int, nb_agents: int) -> None:
        """Prepare the i-th agent."""
        agent_name = self.__get_agent_name(i, nb_agents)
        logging.info(f"Processing agent {agent_name}...")
        self.fetch_agent(self.agent_package, agent_name, is_local=self.IS_LOCAL)
        self.set_agent_context(agent_name)
        if hasattr(self, "key_pairs"):
            Path(self.current_agent_context, self.key_file_name).write_text(
                self.key_pairs[i][1]  # type: ignore
            )
        else:
            self.generate_private_key(self.ledger_id, self.key_file_name)
        self.add_private_key(self.ledger_id, self.key_file_name)
        self.__set_configs(i, nb_agents)

    def prepare(self, nb_nodes: int) -> None:
<<<<<<< HEAD
        """Set up the test."""
        logging.debug(f"Setting-up test for agent package: {self.agent_package}")
        logging.debug(f"Setting-up test for skill package: {self.skill_package}")

        self.processes = []
        self.nb_agents = nb_nodes

        for agent_id in range(self.nb_agents):
            agent_name = self.__get_agent_name(agent_id)
            logging.debug(f"Processing agent {agent_name}...")
            self.fetch_agent(self.agent_package, agent_name, is_local=self.IS_LOCAL)
            self.set_agent_context(agent_name)
            if hasattr(self, "key_pairs"):
                Path(self.current_agent_context, "ethereum_private_key.txt").write_text(
                    self.key_pairs[agent_id][1]  # type: ignore
                )
            else:
                self.generate_private_key("ethereum", "ethereum_private_key.txt")
            self.add_private_key("ethereum", "ethereum_private_key.txt")
            self.__set_configs(agent_id)
            # issue certificates for libp2p proof of representation
            self.generate_private_key("cosmos", "cosmos_private_key.txt")
            self.add_private_key("cosmos", "cosmos_private_key.txt")
            self.run_cli_command("issue-certificates", cwd=self._get_cwd())
=======
        """Set up the agents."""
        for agent_id in range(nb_nodes):
            self.__prepare_agent_i(agent_id, nb_nodes)
>>>>>>> 5a66ca27

        # run 'aea install' in only one AEA project, to save time
        self.set_agent_context(self.__get_agent_name(0, nb_nodes))
        self.run_install()

    def prepare_and_launch(self, nb_nodes: int) -> None:
        """Prepare and launch the agents."""
        self.processes = []
        self.prepare(nb_nodes)
        for agent_id in range(nb_nodes):
            self._launch_agent_i(agent_id, nb_nodes)

    def _launch_agent_i(self, i: int, nb_agents: int) -> None:
        """Launch the i-th agent."""
        agent_name = self.__get_agent_name(i, nb_agents)
        logging.info(f"Launching agent {agent_name}...")
        self.set_agent_context(agent_name)
        process = self.run_agent()
        self.processes.append(process)

    def terminate_processes(self) -> None:
        """Terminate processes"""
        for process in self.processes:
            self.terminate_agents(process)
            outs, errs = process.communicate()
            logging.info(f"subprocess logs {process}: {outs} --- {errs}")
            if not self.is_successfully_terminated(process):
                warnings.warn(
                    UserWarning(
                        f"ABCI agent with process {process} wasn't successfully terminated."
                    )
                )

    @staticmethod
    def __generate_full_strings_from_rounds(
        round_check_strings_to_n_periods: Dict[str, int]
    ) -> Dict[str, int]:
        """Generate the full strings from the given round strings"""
        full_strings = {}
        for round_str, n_periods in round_check_strings_to_n_periods.items():
            entered_str = f"Entered in the '{round_str}' round for period"
            done_str = f"'{round_str}' round is done with event: Event.DONE"
            full_strings[entered_str] = n_periods
            full_strings[done_str] = n_periods

        return full_strings

    @classmethod
    def missing_from_output(  # type: ignore
        cls,
        round_check_strings_to_n_periods: Optional[Dict[str, int]] = None,
        strict_check_strings: Tuple[str, ...] = (),
        period: int = 1,
        is_terminating: bool = True,
        **kwargs: Any,
    ) -> Tuple[List[str], List[str]]:
        """
        Check if strings are present in process output.

        Read process stdout in thread and terminate when all strings are present or timeout expired.

        :param round_check_strings_to_n_periods: dictionary with the round names expected to appear in output as keys
            and the number of periods they are expected to appear for as values.
        :param strict_check_strings: tuple of strings expected to appear in output as is.
        :param period: period of checking.
        :param is_terminating: whether the agents are terminated if any of the check strings do not appear in the logs.
        :param kwargs: the kwargs of the overridden method.
        :return: tuple with two lists of missed strings, the strict and the round respectively.
        """
        # Call the original method with the strict checks.
        kwargs["strings"] = strict_check_strings
        kwargs["is_terminating"] = False
        missing_strict_strings = super().missing_from_output(**kwargs)

        # Perform checks for the round strings.
        missing_round_strings = []
        if round_check_strings_to_n_periods is not None:
            logging.info("Performing checks for the round strings.")
            check_strings_to_n_periods = cls.__generate_full_strings_from_rounds(
                round_check_strings_to_n_periods
            )
            # Create dictionary to keep track of how many times this string has appeared so far.
            check_strings_to_n_appearances = dict.fromkeys(check_strings_to_n_periods)
            end_time = time.time() + kwargs["timeout"]
            # iterate while the check strings are still present in the dictionary,
            # i.e. have not appeared for the required amount of times.
            while bool(check_strings_to_n_periods) and time.time() < end_time:
                for line in check_strings_to_n_periods.copy().keys():
                    # count the number of times the line has appeared so far.
                    n_times_appeared = cls.stdout[kwargs["process"].pid].count(line)
                    # track the number times the line has appeared so far.
                    check_strings_to_n_appearances[line] = n_times_appeared
                    # if the required number has been reached, delete them from the check dictionaries.
                    if (
                        check_strings_to_n_appearances[line]
                        >= check_strings_to_n_periods[line]
                    ):
                        del check_strings_to_n_periods[line]
                        del check_strings_to_n_appearances[line]

                # sleep for `period` amount of time.
                time.sleep(period)

            # generate the missing strings with the number of times they are missing.
            missing_round_strings = [
                f"'{s}' appeared only {n_appeared} out of {n_expected} times"
                for (s, n_expected), (_, n_appeared) in zip(
                    check_strings_to_n_periods.items(),
                    check_strings_to_n_appearances.items(),
                )
            ]

        return missing_strict_strings, missing_round_strings

    @staticmethod
    def __check_missing_strings(
        missing_strict_strings: List[str], missing_round_strings: List[str], i: int
    ) -> None:
        """Checks for missing strings in agent's output."""
        missing_agent_logs = ""
        if missing_strict_strings:
            missing_agent_logs += (
                f"Strings {missing_strict_strings} didn't appear in agent_{i} output.\n"
            )
        missing_agent_logs += "\n".join(missing_round_strings)

        assert missing_agent_logs == "", missing_agent_logs

    def check_aea_messages(self) -> None:
        """
        Check that *each* AEA prints these messages.

        First failing check will cause assertion error and test tear down.
        """
        for i, process in enumerate(self.processes):
            if i not in self.exclude_from_checks:
                (
                    missing_strict_strings,
                    missing_round_strings,
                ) = self.missing_from_output(
                    process=process,
                    round_check_strings_to_n_periods=self.round_check_strings_to_n_periods,
                    strict_check_strings=self.strict_check_strings,
                    timeout=self.wait_to_finish,
                )

                self.__check_missing_strings(
                    missing_strict_strings, missing_round_strings, i
                )


class BaseTestEnd2EndNormalExecution(BaseTestEnd2End):
    """Test that the ABCI simple skill works together with Tendermint under normal circumstances."""

    def test_run(self, nb_nodes: int) -> None:
        """Run the ABCI skill."""
        self.prepare_and_launch(nb_nodes)
        self.health_check(
            max_retries=self.HEALTH_CHECK_MAX_RETRIES,
            sleep_interval=self.HEALTH_CHECK_SLEEP_INTERVAL,
        )
<<<<<<< HEAD
        self._check_aea_messages()
        self.terminate_processes()
=======
        self.check_aea_messages()
>>>>>>> 5a66ca27


class BaseTestEnd2EndAgentCatchup(BaseTestEnd2End):
    """
    Test that an agent that is launched later can synchronize with the rest of the network

    - each agent starts, and sets up the ABCI connection, which in turn spawns both an ABCI
      server and a local Tendermint node (using the configuration folders we set up previously).
      The Tendermint node is unique for each agent
    - when we will stop one agent, also the ABCI server created by the ABCI connection will
      stop, and in turn the Tendermint node will stop. In particular, it does not keep polling
      the endpoint until it is up again, it just stops.
    - when we will restart the previously stopped agent, the ABCI connection will set up again
      both the server and the Tendermint node. The node will automatically connect to the rest
      of the Tendermint network, loads the entire blockchain bulit so far by the others, and
      starts sending ABCI requests to the agent (begin_block; deliver_tx*; end_block), plus
      other auxiliary requests like info , flush etc. The agent which is already processing
      incoming messages, forwards the ABCI requests to the ABCIHandler, which produces ABCI
      responses that are forwarded again via the ABCI connection such that the Tendermint
      node can receive the responses
    """

    # mandatory argument
    stop_string: str

    restart_after: int = 60
    wait_before_stop: int = 15

    def setup(self) -> None:
        """Set up the test."""
        if not hasattr(self, "stop_string"):
            pytest.fail("'stop_string' is a mandatory argument.")

    def test_run(self, nb_nodes: int) -> None:
        """Run the test."""
        self.prepare_and_launch(nb_nodes)
        self.health_check(
            max_retries=self.HEALTH_CHECK_MAX_RETRIES,
            sleep_interval=self.HEALTH_CHECK_SLEEP_INTERVAL,
        )
        self._stop_and_restart_last_agent(nb_nodes)
        self.check_aea_messages()

    def _stop_and_restart_last_agent(self, nb_agents: int) -> None:
        """Stops and restarts the last agents when stop string is found."""
        # stop the last agent as soon as the "stop string" is found in the output
<<<<<<< HEAD
        logging.debug(f"Waiting for string {self.stop_string} in last agent output")
=======
        process_to_stop = self.processes[-1]
        logging.info(f"Waiting for string {self.stop_string} in last agent output")
>>>>>>> 5a66ca27
        missing_strict_strings, _ = self.missing_from_output(
            process=self.processes[-1],
            strict_check_strings=(self.stop_string,),
            timeout=self.wait_before_stop,
        )
        if missing_strict_strings:
            raise RuntimeError("cannot stop agent correctly")
<<<<<<< HEAD
        logging.debug("Last agent stopped")

        # immediately terminate the agent
        self.terminate_agents(self.processes[-1], timeout=0)
        # don't pop before termination, seems to lead to failure!
        self.processes.pop()
=======
        logging.info("Last agent stopped")
        self.processes.pop(-1)
>>>>>>> 5a66ca27

        # wait for some time before restarting
        logging.info(
            f"Waiting {self.restart_after} seconds before restarting the agent"
        )
        time.sleep(self.restart_after)

        # restart agent
<<<<<<< HEAD
        logging.debug("Restart the agent")
        self._launch_agent_i(-1)
        self._check_aea_messages()
        self.terminate_processes()
=======
        logging.info("Restart the agent")
        self._launch_agent_i(-1, nb_agents)
>>>>>>> 5a66ca27
<|MERGE_RESOLUTION|>--- conflicted
+++ resolved
@@ -206,38 +206,15 @@
             self.generate_private_key(self.ledger_id, self.key_file_name)
         self.add_private_key(self.ledger_id, self.key_file_name)
         self.__set_configs(i, nb_agents)
+        # issue certificates for libp2p proof of representation
+        self.generate_private_key("cosmos", "cosmos_private_key.txt")
+        self.add_private_key("cosmos", "cosmos_private_key.txt")
+        self.run_cli_command("issue-certificates", cwd=self._get_cwd())
 
     def prepare(self, nb_nodes: int) -> None:
-<<<<<<< HEAD
-        """Set up the test."""
-        logging.debug(f"Setting-up test for agent package: {self.agent_package}")
-        logging.debug(f"Setting-up test for skill package: {self.skill_package}")
-
-        self.processes = []
-        self.nb_agents = nb_nodes
-
-        for agent_id in range(self.nb_agents):
-            agent_name = self.__get_agent_name(agent_id)
-            logging.debug(f"Processing agent {agent_name}...")
-            self.fetch_agent(self.agent_package, agent_name, is_local=self.IS_LOCAL)
-            self.set_agent_context(agent_name)
-            if hasattr(self, "key_pairs"):
-                Path(self.current_agent_context, "ethereum_private_key.txt").write_text(
-                    self.key_pairs[agent_id][1]  # type: ignore
-                )
-            else:
-                self.generate_private_key("ethereum", "ethereum_private_key.txt")
-            self.add_private_key("ethereum", "ethereum_private_key.txt")
-            self.__set_configs(agent_id)
-            # issue certificates for libp2p proof of representation
-            self.generate_private_key("cosmos", "cosmos_private_key.txt")
-            self.add_private_key("cosmos", "cosmos_private_key.txt")
-            self.run_cli_command("issue-certificates", cwd=self._get_cwd())
-=======
         """Set up the agents."""
         for agent_id in range(nb_nodes):
             self.__prepare_agent_i(agent_id, nb_nodes)
->>>>>>> 5a66ca27
 
         # run 'aea install' in only one AEA project, to save time
         self.set_agent_context(self.__get_agent_name(0, nb_nodes))
@@ -399,12 +376,7 @@
             max_retries=self.HEALTH_CHECK_MAX_RETRIES,
             sleep_interval=self.HEALTH_CHECK_SLEEP_INTERVAL,
         )
-<<<<<<< HEAD
-        self._check_aea_messages()
-        self.terminate_processes()
-=======
         self.check_aea_messages()
->>>>>>> 5a66ca27
 
 
 class BaseTestEnd2EndAgentCatchup(BaseTestEnd2End):
@@ -451,12 +423,7 @@
     def _stop_and_restart_last_agent(self, nb_agents: int) -> None:
         """Stops and restarts the last agents when stop string is found."""
         # stop the last agent as soon as the "stop string" is found in the output
-<<<<<<< HEAD
-        logging.debug(f"Waiting for string {self.stop_string} in last agent output")
-=======
-        process_to_stop = self.processes[-1]
         logging.info(f"Waiting for string {self.stop_string} in last agent output")
->>>>>>> 5a66ca27
         missing_strict_strings, _ = self.missing_from_output(
             process=self.processes[-1],
             strict_check_strings=(self.stop_string,),
@@ -464,17 +431,9 @@
         )
         if missing_strict_strings:
             raise RuntimeError("cannot stop agent correctly")
-<<<<<<< HEAD
-        logging.debug("Last agent stopped")
-
-        # immediately terminate the agent
-        self.terminate_agents(self.processes[-1], timeout=0)
-        # don't pop before termination, seems to lead to failure!
-        self.processes.pop()
-=======
+
         logging.info("Last agent stopped")
         self.processes.pop(-1)
->>>>>>> 5a66ca27
 
         # wait for some time before restarting
         logging.info(
@@ -483,12 +442,5 @@
         time.sleep(self.restart_after)
 
         # restart agent
-<<<<<<< HEAD
-        logging.debug("Restart the agent")
-        self._launch_agent_i(-1)
-        self._check_aea_messages()
-        self.terminate_processes()
-=======
         logging.info("Restart the agent")
-        self._launch_agent_i(-1, nb_agents)
->>>>>>> 5a66ca27
+        self._launch_agent_i(-1, nb_agents)