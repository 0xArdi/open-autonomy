--- conflicted
+++ resolved
@@ -21,10 +21,6 @@
 
 from deployments.constants import IMAGE_VERSION
 
-<<<<<<< HEAD
-=======
-
->>>>>>> f766c4eb
 HARDHAT_TEMPLATE: str = (
     """apiVersion: apps/v1
 kind: Deployment
@@ -243,12 +239,7 @@
         - name: build
           persistentVolumeClaim:
             claimName: 'build-vol-pvc'
-<<<<<<< HEAD
-"""
-    % (IMAGE_VERSION, IMAGE_VERSION)
-=======
 """ % (
     IMAGE_VERSION,
-    IMAGE_VERSION,
->>>>>>> f766c4eb
+    IMAGE_VERSION
 )