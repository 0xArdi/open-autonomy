ARG AEA_VERSION=latest
FROM valory/open-aea-user:${AEA_VERSION}

MAINTAINER Valory AG

WORKDIR /home/ubuntu
ENV PATH=$PATH:/home/ubuntu/.local/bin

RUN sudo apt-get update && sudo apt-get upgrade -y
RUN sudo apt-get install python3.10 python3.10-dev git -y
RUN cd /usr/bin && sudo rm python3 && sudo ln -s python3.10 python3 && sudo ln -s python3.10 python
RUN sudo apt-get install wait-for-it net-tools -y
RUN sudo apt remove --purge python3-virtualenv

RUN python -m pip install --upgrade pip
RUN python -m pip install --force-reinstall pipenv virtualenv --user

WORKDIR /home/ubuntu
COPY Pipfile.dev /home/ubuntu/Pipfile

COPY start_dev.sh /home/ubuntu/start_dev.sh
COPY start.sh /home/ubuntu/start.sh
COPY watcher.py /home/ubuntu/watcher.py

CMD ["./start_dev.sh"]

<<<<<<< HEAD
=======
RUN mkdir .venv
RUN mkdir .venv/bin
RUN mkdir .venv/local
WORKDIR .venv/local
RUN ln -s ../bin

WORKDIR /home/ubuntu

>>>>>>> 9e1233af
HEALTHCHECK --interval=3s --timeout=600s --retries=600 CMD netstat -ltn | grep -c 26658 > /dev/null; if [ 0 != $? ]; then exit 1; fi;
<|MERGE_RESOLUTION|>--- conflicted
+++ resolved
@@ -24,8 +24,6 @@
 
 CMD ["./start_dev.sh"]
 
-<<<<<<< HEAD
-=======
 RUN mkdir .venv
 RUN mkdir .venv/bin
 RUN mkdir .venv/local
@@ -34,5 +32,4 @@
 
 WORKDIR /home/ubuntu
 
->>>>>>> 9e1233af
 HEALTHCHECK --interval=3s --timeout=600s --retries=600 CMD netstat -ltn | grep -c 26658 > /dev/null; if [ 0 != $? ]; then exit 1; fi;
