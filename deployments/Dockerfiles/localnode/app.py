# -*- coding: utf-8 -*-
# ------------------------------------------------------------------------------
#
#   Copyright 2021 Valory AG
#
#   Licensed under the Apache License, Version 2.0 (the "License");
#   you may not use this file except in compliance with the License.
#   You may obtain a copy of the License at
#
#       http://www.apache.org/licenses/LICENSE-2.0
#
#   Unless required by applicable law or agreed to in writing, software
#   distributed under the License is distributed on an "AS IS" BASIS,
#   WITHOUT WARRANTIES OR CONDITIONS OF ANY KIND, either express or implied.
#   See the License for the specific language governing permissions and
#   limitations under the License.
#
# ------------------------------------------------------------------------------

"""HTTP server to control the tendermint execution environment."""

import json
import logging
import os
import shutil
import stat
import traceback
from pathlib import Path
from typing import Any, Callable, Dict, Optional, Tuple

from flask import Flask, Response, jsonify, request
from tendermint import TendermintNode, TendermintParams
from werkzeug.exceptions import InternalServerError, NotFound


ENCODING = "utf-8"
DEFAULT_LOG_FILE = "log.log"
<<<<<<< HEAD
TMHOME = Path(os.environ.get("TMHOME", "~/.tendermint")).resolve()
=======
IS_DEV_MODE = os.environ.get("DEV_MODE", "0") == "1"
CONFIG_OVERRIDE = [
    ("fast_sync = true", "fast_sync = false"),
    ("max_num_outbound_peers = 10", "max_num_outbound_peers = 0"),
    ("pex = true", "pex = false"),
]

>>>>>>> e4294f99
logging.basicConfig(
    filename=os.environ.get("FLASK_LOG_FILE", DEFAULT_LOG_FILE),
    level=logging.DEBUG,
    format=f"%(asctime)s %(levelname)s %(name)s %(threadName)s : %(message)s",  # noqa : W1309
)


def override_config_toml() -> None:
    """Update sync method."""

    config_path = str(Path(os.environ["TMHOME"]) / "config" / "config.toml")
    with open(config_path, "r", encoding="UTF8") as fp:
        config = fp.read()

    for old, new in CONFIG_OVERRIDE:
        config = config.replace(old, new)

    with open(config_path, "w+", encoding="UTF8") as fp:
        fp.write(config)


class PeriodDumper:
    """Dumper for tendermint data."""

    resets: int
    dump_dir: Path
    logger: logging.Logger

    def __init__(self, logger: logging.Logger, dump_dir: Optional[Path] = None) -> None:
        """Initialize object."""

        self.resets = 0
        self.logger = logger
        self.dump_dir = Path("/tm_state") if dump_dir is None else dump_dir

        if self.dump_dir.is_dir():
            shutil.rmtree(str(self.dump_dir), onerror=self.readonly_handler)
        self.dump_dir.mkdir(exist_ok=True)

    @staticmethod
    def readonly_handler(func: Callable, path: str, execinfo: Any) -> None:
        """If permission is readonly, we change and retry."""
        try:
            os.chmod(path, stat.S_IWRITE)
            func(path)
        except (FileNotFoundError, OSError):
            return

    def dump_period(
        self,
    ) -> None:
        """Dump tendermint run data for replay"""
        store_dir = self.dump_dir / f"period_{self.resets}"
        store_dir.mkdir(exist_ok=True)
        try:
            shutil.copytree(
                os.environ["TMHOME"], str(store_dir / ("node" + os.environ["ID"]))
            )
            self.logger.info(f"Dumped data for period {self.resets}")
        except OSError:
            self.logger.info(
                f"Error occurred while dumping data for period {self.resets}"
            )
        self.resets += 1


override_config_toml()
tendermint_params = TendermintParams(
    proxy_app=os.environ["PROXY_APP"],
    consensus_create_empty_blocks=os.environ["CREATE_EMPTY_BLOCKS"] == "true",
    home=os.environ["TMHOME"],
)

app = Flask(__name__)
period_dumper = PeriodDumper(logger=app.logger)

tendermint_node = TendermintNode(tendermint_params, logger=app.logger)


@app.route("/start")
def start() -> Response:
    """Start Tendermint node"""
    try:
        tendermint_node.start()
        return jsonify(response="Tendermint node started", status=200)
    except Exception:  # pylint: disable=broad-except
        return jsonify(response=traceback.format_exc(), status=400)


@app.get("/params")
def get_params() -> Dict:
    """Get tendermint params."""
    try:
        priv_key_file = TMHOME / "config" / "priv_validator_key.json"
        priv_key_data = json.loads(priv_key_file.read_text(encoding="utf-8"))
        del priv_key_data["priv_key"]
        return {"params": priv_key_data, "status": True, "error": None}
    except (FileNotFoundError, json.JSONDecodeError):
        return {"params": {}, "status": False, "error": traceback.format_exc()}


@app.post("/params")
def update_params() -> Dict:
    """Update validator params."""

    try:
        data = request.get_json()
        genesis_file = TMHOME / "config" / "genesis.json"
        genesis_data = {}
        genesis_data["genesis_time"] = data["genesis_config"]["genesis_time"]
        genesis_data["chain_id"] = data["genesis_config"]["chain_id"]
        genesis_data["consensus_params"] = data["genesis_config"]["consensus_params"]
        genesis_data["initial_height"] = "0"
        genesis_data["validators"] = [
            {
                "address": validator["address"],
                "pub_key": validator["pub_key"],
                "power": validator["power"],
                "name": validator["name"],
            }
            for validator in data["validators"]
        ]
        genesis_data["app_hash"] = ""
        genesis_file.write_text(json.dumps(genesis_data, indent=2), encoding="utf-8")

        return {"status": True, "error": None}
    except (FileNotFoundError, json.JSONDecodeError, PermissionError):
        return {"status": False, "error": traceback.format_exc()}


@app.route("/gentle_reset")
def gentle_reset() -> Tuple[Any, int]:
    """Reset the tendermint node gently."""
    try:
        tendermint_node.stop()
        tendermint_node.start()
        return jsonify({"message": "Reset successful.", "status": True}), 200
    except Exception as e:  # pylint: disable=W0703
        return (
            jsonify(
                {"message": f"Reset failed with error : f{str(e)}", "status": False}
            ),
            200,
        )


@app.route("/hard_reset")
def hard_reset() -> Tuple[Any, int]:
    """Reset the node forcefully, and prune the blocks"""
    try:
        tendermint_node.stop()
        if IS_DEV_MODE:
            period_dumper.dump_period()
        tendermint_node.prune_blocks()
        tendermint_node.start()
        return jsonify({"message": "Reset successful.", "status": True}), 200
    except Exception as e:  # pylint: disable=W0703
        return (
            jsonify(
                {"message": f"Reset failed with error : f{str(e)}", "status": False}
            ),
            200,
        )


@app.errorhandler(404)  # type: ignore
def handle_notfound(e: NotFound) -> Response:
    """Handle server error."""
    app.logger.info(e)
    return Response("Not Found", status=404, mimetype="application/json")


@app.errorhandler(500)  # type: ignore
def handle_server_error(e: InternalServerError) -> Response:
    """Handle server error."""
    app.logger.info(e)  # pylint: disable=E
    return Response("Error Closing Node", status=500, mimetype="application/json")


if __name__ == "__main__":
    app.run(port=8080)<|MERGE_RESOLUTION|>--- conflicted
+++ resolved
@@ -35,9 +35,7 @@
 
 ENCODING = "utf-8"
 DEFAULT_LOG_FILE = "log.log"
-<<<<<<< HEAD
 TMHOME = Path(os.environ.get("TMHOME", "~/.tendermint")).resolve()
-=======
 IS_DEV_MODE = os.environ.get("DEV_MODE", "0") == "1"
 CONFIG_OVERRIDE = [
     ("fast_sync = true", "fast_sync = false"),
@@ -45,7 +43,6 @@
     ("pex = true", "pex = false"),
 ]
 
->>>>>>> e4294f99
 logging.basicConfig(
     filename=os.environ.get("FLASK_LOG_FILE", DEFAULT_LOG_FILE),
     level=logging.DEBUG,
