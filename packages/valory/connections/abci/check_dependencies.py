#!/usr/bin/env python3
# -*- coding: utf-8 -*-
# ------------------------------------------------------------------------------
#
#   Copyright 2021-2022 Valory AG
#
#   Licensed under the Apache License, Version 2.0 (the "License");
#   you may not use this file except in compliance with the License.
#   You may obtain a copy of the License at
#
#       http://www.apache.org/licenses/LICENSE-2.0
#
#   Unless required by applicable law or agreed to in writing, software
#   distributed under the License is distributed on an "AS IS" BASIS,
#   WITHOUT WARRANTIES OR CONDITIONS OF ANY KIND, either express or implied.
#   See the License for the specific language governing permissions and
#   limitations under the License.
#
# ------------------------------------------------------------------------------
"""Check dependencies."""
import re
import shutil
import subprocess  # nosec
from itertools import islice
from typing import Iterable, List, Pattern, Tuple


ERROR_MESSAGE_TEMPLATE_BINARY_NOT_FOUND = (
    "'{command}' is required by the "
    "abci connection, but it is not installed, "
    "or it is not accessible from the system path."
)
ERROR_MESSAGE_TEMPLATE_VERSION_TOO_LOW = (
    "The installed version of '{command}' "
    "is too low: expected at least {lower_bound}; "
    "found {actual_version}."
)

# for the purposes of this script,
# a version is a tuple of integers: (major, minor, patch)
VERSION = Tuple[int, int, int]
<<<<<<< HEAD
MINIMUM_TENDERMINT_VERSION: VERSION = (0, 35, 7)
=======
MINIMUM_TENDERMINT_VERSION: VERSION = (0, 34, 19)
>>>>>>> 9465e899


def nth(iterable: Iterable, index: int, default: int = 0) -> int:
    """Returns the item at position 'index' or a default value"""
    return next(islice(iterable, index, None), default)


def get_version(*args: int) -> VERSION:
    """
    Get the version from a list of arguments.

    Set to '0' if there are not enough arguments.

    :param args: positional arguments
    :return: the version
    """
    major = nth(args, 0, 0)
    minor = nth(args, 1, 0)
    patch = nth(args, 2, 0)
    return major, minor, patch


def version_to_string(version: VERSION) -> str:
    """
    Transform version to string.

    :param version: the version.
    :return: the string representation.
    """
    return ".".join(map(str, version))


def print_ok_message(
    binary_name: str, actual_version: VERSION, version_lower_bound: VERSION
) -> None:  # pragma: nocover
    """
    Print OK message.

    :param binary_name: the binary binary_name.
    :param actual_version: the actual version.
    :param version_lower_bound: the version lower bound.
    """
    print(
        f"check '{binary_name}'>={version_to_string(version_lower_bound)}, "
        f"found {version_to_string(actual_version)}"
    )


def check_binary(
    binary_name: str,
    args: List[str],
    version_regex: Pattern,
    version_lower_bound: VERSION,
    only_warning: bool = False,
) -> None:  # pragma: nocover
    """
    Check a binary is accessible from the terminal.

    It breaks down in:
    1) check if the binary is reachable from the system path;
    2) check that the version number is higher or equal than the minimum required version.

    :param binary_name: the name of the binary.
    :param args: the arguments to provide to the binary to retrieve the version.
    :param version_regex: the regex used to extract the version from the output.
    :param version_lower_bound: the minimum required version.
    :param only_warning: if True, don't raise error but print a warning message
    """
    path = shutil.which(binary_name)
    if not path:
        message = ERROR_MESSAGE_TEMPLATE_BINARY_NOT_FOUND.format(command=binary_name)
        if only_warning:
            print("Warning: ", message)
            return
        raise ValueError(message)

    version_getter_command = [binary_name, *args]
    stdout = subprocess.check_output(version_getter_command).decode("utf-8")  # nosec
    version_match = version_regex.search(stdout)
    if version_match is None:
        print(
            f"Warning: cannot parse '{binary_name}' version "
            f"from command: {version_getter_command}. stdout: {stdout}"
        )
        return
    actual_version: VERSION = get_version(*map(int, version_match.groups(default="0")))
    if actual_version < version_lower_bound:
        message = ERROR_MESSAGE_TEMPLATE_VERSION_TOO_LOW.format(
            command=binary_name,
            lower_bound=version_to_string(version_lower_bound),
            actual_version=version_to_string(actual_version),
        )
        if only_warning:
            print(f"Warning: {message}")
            return
        raise ValueError(message)

    print_ok_message(binary_name, actual_version, version_lower_bound)


def check_versions() -> None:  # pragma: nocover
    """Check versions."""
    check_binary(
        "tendermint",
        ["version"],
        re.compile(r"([0-9]+)\.([0-9]+)\.([0-9]+)"),
        MINIMUM_TENDERMINT_VERSION,
        only_warning=True,
    )


def main() -> None:  # pragma: nocover
    """The main entrypoint of the script."""
    check_versions()


if __name__ == "__main__":
    main()  # pragma: nocover<|MERGE_RESOLUTION|>--- conflicted
+++ resolved
@@ -39,11 +39,7 @@
 # for the purposes of this script,
 # a version is a tuple of integers: (major, minor, patch)
 VERSION = Tuple[int, int, int]
-<<<<<<< HEAD
-MINIMUM_TENDERMINT_VERSION: VERSION = (0, 35, 7)
-=======
 MINIMUM_TENDERMINT_VERSION: VERSION = (0, 34, 19)
->>>>>>> 9465e899
 
 
 def nth(iterable: Iterable, index: int, default: int = 0) -> int:
