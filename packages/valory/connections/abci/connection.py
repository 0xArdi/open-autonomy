--- conflicted
+++ resolved
@@ -572,20 +572,13 @@
                 self.write_line(f"Error!: {str(e)}")
         self.write_line("Monitoring thread terminated\n")
 
-<<<<<<< HEAD
-    def reset_genesis_file(self, genesis_time: str) -> None:
-=======
     def reset_genesis_file(self, genesis_time: str, initial_height: str) -> None:
->>>>>>> 2052c1a5
         """Reset genesis file."""
 
         genesis_file = Path(str(self.params.home), "config", "genesis.json")
         genesis_config = json.loads(genesis_file.read_text(encoding=ENCODING))
         genesis_config["genesis_time"] = genesis_time
-<<<<<<< HEAD
-=======
         genesis_config["initial_height"] = initial_height
->>>>>>> 2052c1a5
         genesis_file.write_text(json.dumps(genesis_config, indent=2), encoding=ENCODING)
 
 
