# -*- coding: utf-8 -*-
# ------------------------------------------------------------------------------
#
#   Copyright 2021-2022 Valory AG
#
#   Licensed under the Apache License, Version 2.0 (the "License");
#   you may not use this file except in compliance with the License.
#   You may obtain a copy of the License at
#
#       http://www.apache.org/licenses/LICENSE-2.0
#
#   Unless required by applicable law or agreed to in writing, software
#   distributed under the License is distributed on an "AS IS" BASIS,
#   WITHOUT WARRANTIES OR CONDITIONS OF ANY KIND, either express or implied.
#   See the License for the specific language governing permissions and
#   limitations under the License.
#
# ------------------------------------------------------------------------------

"""This module contains the data classes for the `transaction settlement` ABCI application."""
import textwrap
from abc import ABC
from collections import deque
from enum import Enum
from typing import Deque, Dict, List, Mapping, Optional, Set, Tuple, Type, Union, cast

from packages.valory.skills.abstract_round_abci.base import (
    ABCIAppInternalError,
    AbciApp,
    AbciAppTransitionFunction,
    AbstractRound,
    AppState,
    BasePeriodState,
    CollectDifferentUntilThresholdRound,
    CollectNonEmptyUntilThresholdRound,
    CollectSameUntilThresholdRound,
    DegenerateRound,
    OnlyKeeperSendsRound,
    VotingRound,
)
from packages.valory.skills.transaction_settlement_abci.payload_tools import (
    VerificationStatus,
    tx_hist_hex_to_payload,
)
from packages.valory.skills.transaction_settlement_abci.payloads import (
    CheckTransactionHistoryPayload,
    FinalizationTxPayload,
    RandomnessPayload,
    ResetPayload,
    SelectKeeperPayload,
    SignaturePayload,
    SynchronizeLateMessagesPayload,
    ValidatePayload,
)


class Event(Enum):
    """Event enumeration for the price estimation demo."""

    DONE = "done"
    ROUND_TIMEOUT = "round_timeout"
    NO_MAJORITY = "no_majority"
    NEGATIVE = "negative"
    NONE = "none"
    VALIDATE_TIMEOUT = "validate_timeout"
    CHECK_TIMEOUT = "check_timeout"
    RESET_TIMEOUT = "reset_timeout"
    CHECK_HISTORY = "check_history"
    CHECK_LATE_ARRIVING_MESSAGE = "check_late_arriving_message"
    FINALIZATION_FAILED = "finalization_failed"
    MISSED_AND_LATE_MESSAGES_MISMATCH = "missed_and_late_messages_mismatch"


class PeriodState(BasePeriodState):  # pylint: disable=too-many-instance-attributes
    """
    Class to represent a period state.

    This state is replicated by the tendermint application.
    """

    @property
    def safe_contract_address(self) -> str:
        """Get the safe contract address."""
        return cast(str, self.db.get_strict("safe_contract_address"))

    @property
    def participant_to_signature(self) -> Mapping[str, SignaturePayload]:
        """Get the participant_to_signature."""
        return cast(
            Mapping[str, SignaturePayload],
            self.db.get_strict("participant_to_signature"),
        )

    @property
    def tx_hashes_history(self) -> List[str]:
        """Get the current cycle's tx hashes history, which has not yet been verified."""
        return cast(List[str], self.db.get("tx_hashes_history", []))

    @property
    def keepers(self) -> Deque[str]:
        """Get the current cycle's keepers who have tried to submit a transaction."""
        return cast(deque, self.db.get("keepers", deque()))

    @property
    def keepers_threshold_exceeded(self) -> bool:
        """Check if the number of selected keepers has exceeded the allowed limit."""
        malicious_threshold = self.nb_participants // 3
        return len(self.keepers) > malicious_threshold

    @property
    def keeper_in_priority(self) -> str:
        """Get the first in priority keeper to try to re-submit a transaction."""
        if self.keepers_threshold_exceeded:
            return self.keepers[0]
        return self.most_voted_keeper_address

    @property
    def to_be_validated_tx_hash(self) -> str:
        """
        Get the tx hash which is ready for validation.

        This will always be the last hash in the `tx_hashes_history`,
        due to the way we are inserting the hashes in the array.
        We keep the hashes sorted by the time of their finalization.
        If this property is accessed before the finalization succeeds,
        then it is incorrectly used and raises an internal error.

        :return: the tx hash which is ready for validation.
        """
        if len(self.tx_hashes_history) > 0:
            return self.tx_hashes_history[-1]
        raise ABCIAppInternalError(  # pragma: no cover
            "An Error occurred while trying to get the tx hash for validation: "
            "There are no transaction hashes recorded!"
        )

    @property
    def final_tx_hash(self) -> str:
        """Get the verified tx hash."""
        return cast(str, self.db.get_strict("final_tx_hash"))

    @property
    def final_verification_status(self) -> VerificationStatus:
        """Get the final verification status."""
        return cast(
            VerificationStatus,
            self.db.get("final_verification_status", VerificationStatus.NOT_VERIFIED),
        )

    @property
    def most_voted_tx_hash(self) -> str:
        """Get the most_voted_tx_hash."""
        return cast(str, self.db.get_strict("most_voted_tx_hash"))

    @property
    def missed_messages(self) -> int:
        """Check the number of missed messages."""
        return cast(int, self.db.get("missed_messages", 0))

    @property
    def should_check_late_messages(self) -> bool:
        """Check if we should check for late-arriving messages."""
        return self.missed_messages > 0

    @property
    def late_arriving_tx_hashes(self) -> List[str]:
        """Get the late_arriving_tx_hashes."""
        late_arriving_tx_hashes_unparsed = cast(
            List[str], self.db.get_strict("late_arriving_tx_hashes")
        )
        late_arriving_tx_hashes_parsed = []
        hashes_length = 64
        for unparsed_hash in late_arriving_tx_hashes_unparsed:
            if len(unparsed_hash) % hashes_length != 0:
                # if we cannot parse the hashes, then the developer has serialized them incorrectly.
                raise ABCIAppInternalError(
                    f"Cannot parse late arriving hashes: {unparsed_hash}!"
                )
            parsed_hashes = textwrap.wrap(unparsed_hash, hashes_length)
            late_arriving_tx_hashes_parsed.extend(parsed_hashes)

        return late_arriving_tx_hashes_parsed


class FailedRound(DegenerateRound, ABC):
    """A round that represents that the period failed"""

    round_id = "failed"


class CollectSignatureRound(CollectDifferentUntilThresholdRound):
    """A round in which agents sign the transaction"""

    round_id = "collect_signature"
    allowed_tx_type = SignaturePayload.transaction_type
    payload_attribute = "signature"
    period_state_class = PeriodState
    done_event = Event.DONE
    no_majority_event = Event.NO_MAJORITY
    selection_key = "participant"
    collection_key = "participant_to_signature"


class FinalizationRound(OnlyKeeperSendsRound):
    """A round that represents transaction signing has finished"""

    round_id = "finalization"
    allowed_tx_type = FinalizationTxPayload.transaction_type
    payload_attribute = "tx_data"

    def _get_updated_hashes(self) -> List[str]:
        """Get the tx hashes history updated."""
        hashes = cast(PeriodState, self.period_state).tx_hashes_history
        tx_digest = cast(
            str,
            cast(Dict[str, Union[VerificationStatus, str, int]], self.keeper_payload)[
                "tx_digest"
            ],
        )
        hashes.append(tx_digest)

        return hashes

    def _get_check_or_fail_event(self) -> Event:
        """Return the appropriate check event or fail."""
        if VerificationStatus(
            cast(Dict[str, Union[VerificationStatus, str, int]], self.keeper_payload)[
                "status"
            ]
        ) not in (
            VerificationStatus.ERROR,
            VerificationStatus.VERIFIED,
        ):
            # This means that getting raw safe transaction succeeded,
            # but either requesting tx signature or requesting tx digest failed.
            return Event.FINALIZATION_FAILED
        if len(cast(PeriodState, self.period_state).tx_hashes_history) > 0:
            return Event.CHECK_HISTORY
        if cast(PeriodState, self.period_state).should_check_late_messages:
            return Event.CHECK_LATE_ARRIVING_MESSAGE
        return Event.FINALIZATION_FAILED

    def end_block(self) -> Optional[Tuple[BasePeriodState, Enum]]:
        """Process the end of the block."""
        if not self.has_keeper_sent_payload:
            return None

        if self.keeper_payload is None:  # pragma: no cover
            return self.period_state, Event.FINALIZATION_FAILED

        # check if the tx digest is not empty, thus we succeeded in finalization.
        # the tx digest will be empty if we receive an error in any of the following cases:
        # 1. Getting raw safe transaction.
        # 2. Requesting transaction signature.
        # 3. Requesting transaction digest.
        if self.keeper_payload["tx_digest"] != "":
            state = self.period_state.update(
                period_state_class=PeriodState,
                tx_hashes_history=self._get_updated_hashes(),
                final_verification_status=VerificationStatus(
                    self.keeper_payload["status"]
                ),
            )
            return state, Event.DONE

        state = self.period_state.update(
            period_state_class=PeriodState,
            final_verification_status=VerificationStatus(self.keeper_payload["status"]),
        )
        return state, self._get_check_or_fail_event()


class RandomnessTransactionSubmissionRound(CollectSameUntilThresholdRound):
    """A round for generating randomness"""

    round_id = "randomness_transaction_submission"
    allowed_tx_type = RandomnessPayload.transaction_type
    payload_attribute = "randomness"
    period_state_class = PeriodState
    done_event = Event.DONE
    no_majority_event = Event.NO_MAJORITY
    collection_key = "participant_to_randomness"
    selection_key = "most_voted_randomness"


class SelectKeeperTransactionSubmissionRoundA(CollectSameUntilThresholdRound):
    """A round in which a keeper is selected for transaction submission"""

    round_id = "select_keeper_transaction_submission_a"
    allowed_tx_type = SelectKeeperPayload.transaction_type
    payload_attribute = "keeper"
    period_state_class = PeriodState
    done_event = Event.DONE
    no_majority_event = Event.NO_MAJORITY
    collection_key = "participant_to_selection"
    selection_key = "most_voted_keeper_address"

    def _get_updated_keepers(self) -> Deque[str]:
        """
        Get the keepers list updated, by adding the current keeper to it.

        This method is responsible to update the queue that we want to store
        with the keepers who have been selected to finalize, in order to reuse only a subset of them.

        :return: the updated keepers.
        """
        period_state = cast(PeriodState, self.period_state)
        keepers = period_state.keepers
        keepers.append(period_state.most_voted_keeper_address)

        return keepers

    def end_block(self) -> Optional[Tuple[BasePeriodState, Enum]]:
        """Process the end of the block."""
        res = super().end_block()
        if res is not None:
            state, event = res
        else:
            return None

        if event == Event.DONE:
            state = state.update(keepers=self._get_updated_keepers())

        return state, event


class SelectKeeperTransactionSubmissionRoundB(SelectKeeperTransactionSubmissionRoundA):
    """A round in which a new keeper is selected for transaction submission"""

    round_id = "select_keeper_transaction_submission_b"

    def _get_reprioritized_keepers(self) -> Deque[str]:
        """
        Update the keepers queue to give priority to the next keeper and set the current to last.

        We do this in order to make sure that:
            1. We do not get stuck retrying with the same keeper all the time.
            2. We cycle through all the keepers to try to resubmit.

        :return: the keepers queue re-prioritized.
        """
        keepers = cast(PeriodState, self.period_state).keepers
        current_keeper = keepers.popleft()
        keepers.append(current_keeper)

        return keepers

    def end_block(self) -> Optional[Tuple[BasePeriodState, Enum]]:
        """Process the end of the block."""
        res = super().end_block()
        if res is not None:
            state, event = res
        else:
            return None

        if event == Event.DONE:
            if cast(PeriodState, state).most_voted_keeper_address == "":
                keepers = self._get_reprioritized_keepers()
            else:
                keepers = self._get_updated_keepers()
            state = state.update(keepers=keepers)

        return state, event


class SelectKeeperTransactionSubmissionRoundBAfterTimeout(
    SelectKeeperTransactionSubmissionRoundB
):
    """A round in which a new keeper is selected for tx submission after a round timeout of the previous keeper"""

    round_id = "select_keeper_transaction_submission_b_after_timeout"

    def end_block(self) -> Optional[Tuple[BasePeriodState, Enum]]:
        """Process the end of the block."""
        if self.threshold_reached:
            state = cast(
                PeriodState,
                self.period_state.update(
                    missed_messages=cast(PeriodState, self.period_state).missed_messages
                    + 1
                ),
            )
            if state.keepers_threshold_exceeded:
                # we only stop re-selection if there are any previous transaction hashes or any missed messages.
                if len(state.tx_hashes_history) > 0:
                    return state, Event.CHECK_HISTORY
                if state.should_check_late_messages:
                    return state, Event.CHECK_LATE_ARRIVING_MESSAGE
        return super().end_block()


class ValidateTransactionRound(VotingRound):
    """A round in which agents validate the transaction"""

    round_id = "validate_transaction"
    allowed_tx_type = ValidatePayload.transaction_type
    payload_attribute = "vote"
    period_state_class = PeriodState
    done_event = Event.DONE
    negative_event = Event.NEGATIVE
    none_event = Event.NONE
    no_majority_event = Event.NO_MAJORITY
    collection_key = "participant_to_votes"

    def end_block(self) -> Optional[Tuple[BasePeriodState, Enum]]:
        """Process the end of the block."""
        # if reached participant threshold, set the result
        if self.positive_vote_threshold_reached:
            # We only set the final tx hash if we are about to exit from the transaction settlement skill.
            # Then, the skills which use the transaction settlement can check the tx hash
            # and if it is None, then it means that the transaction has failed.
            state = self.period_state.update(
                period_state_class=self.period_state_class,
                participant_to_votes=self.collection,
                final_verification_status=VerificationStatus.VERIFIED,
                final_tx_hash=cast(PeriodState, self.period_state).tx_hashes_history[
                    -1
                ],
                keepers=deque(),
            )  # type: ignore
            return state, self.done_event
        if self.negative_vote_threshold_reached:
            return self.period_state, self.negative_event
        if self.none_vote_threshold_reached:
            return self.period_state, self.none_event
        if not self.is_majority_possible(
            self.collection, self.period_state.nb_participants
        ):
            return self.period_state, self.no_majority_event
        return None


class CheckTransactionHistoryRound(CollectSameUntilThresholdRound):
    """A round in which agents check the transaction history to see if any previous tx has been validated"""

    round_id = "check_transaction_history"
    allowed_tx_type = CheckTransactionHistoryPayload.transaction_type
    payload_attribute = "verified_res"
    period_state_class = PeriodState
    selection_key = "most_voted_check_result"

    def end_block(self) -> Optional[Tuple[BasePeriodState, Enum]]:
        """Process the end of the block."""
        if self.threshold_reached:
            return_status, return_tx_hash = tx_hist_hex_to_payload(
                self.most_voted_payload
            )

            if return_status == VerificationStatus.NOT_VERIFIED:
                # We don't update the state as we need to repeat all checks again later
                state = self.period_state
            else:
                # We only set the final tx hash if we are about to exit from the transaction settlement skill.
                # Then, the skills which use the transaction settlement can check the tx hash
                # and if it is None, then it means that the transaction has failed.
                state = self.period_state.update(
                    period_state_class=self.period_state_class,
                    participant_to_check=self.collection,
                    final_verification_status=return_status,
                    final_tx_hash=return_tx_hash,
                )

            if return_status == VerificationStatus.VERIFIED:
                state = state.update(keepers=deque())
                return state, Event.DONE
            if (
                return_status == VerificationStatus.NOT_VERIFIED
                and cast(PeriodState, self.period_state).should_check_late_messages
            ):
                return state, Event.CHECK_LATE_ARRIVING_MESSAGE
            if return_status == VerificationStatus.NOT_VERIFIED:
                return state, Event.NEGATIVE

            return state, Event.NONE

        if not self.is_majority_possible(
            self.collection, self.period_state.nb_participants
        ):
            return self.period_state, Event.NO_MAJORITY
        return None


class CheckLateTxHashesRound(CheckTransactionHistoryRound):
    """A round in which agents check the late-arriving transaction hashes to see if any of them has been validated"""

    round_id = "check_late_tx_hashes"


class SynchronizeLateMessagesRound(CollectNonEmptyUntilThresholdRound):
    """A round in which agents synchronize potentially late arriving messages"""

    round_id = "synchronize_late_messages"
    allowed_tx_type = SynchronizeLateMessagesPayload.transaction_type
    payload_attribute = "tx_hashes"
    period_state_class = PeriodState
    done_event = Event.DONE
    no_majority_event = Event.NO_MAJORITY
    none_event = Event.NONE
    selection_key = "participant"
    collection_key = "late_arriving_tx_hashes"

    def end_block(self) -> Optional[Tuple[BasePeriodState, Event]]:
        """Process the end of the block."""
        state_event = super().end_block()
        if state_event is None:
            return None

        state, event = cast(Tuple[BasePeriodState, Event], state_event)

        period_state = cast(PeriodState, self.period_state)
        n_late_arriving_tx_hashes = len(period_state.late_arriving_tx_hashes)
        if n_late_arriving_tx_hashes > period_state.missed_messages:
            return state, Event.MISSED_AND_LATE_MESSAGES_MISMATCH

        state = state.update(
            missed_messages=period_state.missed_messages - n_late_arriving_tx_hashes
        )
        return state, event


class FinishedTransactionSubmissionRound(DegenerateRound, ABC):
    """A round that represents the transition to the ResetAndPauseRound"""

    round_id = "pre_reset_and_pause"


class ResetRound(CollectSameUntilThresholdRound):
    """A round that represents the reset of a period"""

    round_id = "reset"
    allowed_tx_type = ResetPayload.transaction_type
    payload_attribute = "period_count"

    def end_block(self) -> Optional[Tuple[BasePeriodState, Event]]:
        """Process the end of the block."""
        if self.threshold_reached:
            state_data = self.period_state.db.get_all()
            state = self.period_state.update(
                period_count=self.most_voted_payload,
                **state_data,
            )
            return state, Event.DONE
        if not self.is_majority_possible(
            self.collection, self.period_state.nb_participants
        ):
            return self.period_state, Event.NO_MAJORITY
        return None


class TransactionSubmissionAbciApp(AbciApp[Event]):
    """TransactionSubmissionAbciApp

    Initial round: RandomnessTransactionSubmissionRound

    Initial states: {RandomnessTransactionSubmissionRound}

    Transition states:
        0. RandomnessTransactionSubmissionRound
            - done: 1.
            - round timeout: 10.
            - no majority: 0.
        1. SelectKeeperTransactionSubmissionRoundA
            - done: 2.
            - round timeout: 10.
            - no majority: 10.
        2. CollectSignatureRound
            - done: 3.
            - round timeout: 10.
            - no majority: 10.
        3. FinalizationRound
            - done: 4.
            - check history: 5.
            - round timeout: 7.
            - finalization failed: 3.
            - check late arriving message: 8.
        4. ValidateTransactionRound
            - done: 11.
            - negative: 5.
            - none: 3.
            - validate timeout: 3.
            - no majority: 4.
        5. CheckTransactionHistoryRound
            - done: 11.
            - negative: 6.
            - none: 12.
            - check timeout: 5.
            - no majority: 5.
            - check late arriving message: 8.
        6. SelectKeeperTransactionSubmissionRoundB
            - done: 3.
            - round timeout: 10.
            - no majority: 10.
        7. SelectKeeperTransactionSubmissionRoundBAfterTimeout
            - done: 3.
            - check history: 5.
            - check late arriving message: 8.
            - round timeout: 10.
            - no majority: 10.
<<<<<<< HEAD
        8. SynchronizeLateMessagesRound
            - done: 9.
            - round timeout: 8.
            - no majority: 8.
            - none: 12.
            - missed and late messages mismatch: 12.
        9. CheckLateTxHashesRound
            - done: 11.
            - negative: 12.
            - none: 12.
            - check timeout: 9.
            - no majority: 12.
            - check late arriving message: 8.
        10. ResetRound
=======
            - none: 3.
            - missed and late messages mismatch: 14.
        11. CheckLateTxHashesRound
            - done: 13.
            - negative: 14.
            - none: 14.
            - check timeout: 11.
            - no majority: 14.
            - check late arriving message: 10.
        12. ResetRound
>>>>>>> 3e983ba3
            - done: 0.
            - reset timeout: 12.
            - no majority: 12.
        11. FinishedTransactionSubmissionRound
        12. FailedRound

    Final states: {FailedRound, FinishedTransactionSubmissionRound}

    Timeouts:
        round timeout: 30.0
        validate timeout: 30.0
        check timeout: 30.0
        reset timeout: 30.0
    """

    initial_round_cls: Type[AbstractRound] = RandomnessTransactionSubmissionRound
    transition_function: AbciAppTransitionFunction = {
        RandomnessTransactionSubmissionRound: {
            Event.DONE: SelectKeeperTransactionSubmissionRoundA,
            Event.ROUND_TIMEOUT: ResetRound,
            Event.NO_MAJORITY: RandomnessTransactionSubmissionRound,
        },
        SelectKeeperTransactionSubmissionRoundA: {
            Event.DONE: CollectSignatureRound,
            Event.ROUND_TIMEOUT: ResetRound,
            Event.NO_MAJORITY: ResetRound,
        },
        CollectSignatureRound: {
            Event.DONE: FinalizationRound,
            Event.ROUND_TIMEOUT: ResetRound,
            Event.NO_MAJORITY: ResetRound,
        },
        FinalizationRound: {
            Event.DONE: ValidateTransactionRound,
            Event.CHECK_HISTORY: CheckTransactionHistoryRound,
            Event.ROUND_TIMEOUT: SelectKeeperTransactionSubmissionRoundBAfterTimeout,
            Event.FINALIZATION_FAILED: FinalizationRound,
            Event.CHECK_LATE_ARRIVING_MESSAGE: SynchronizeLateMessagesRound,
        },
        ValidateTransactionRound: {
            Event.DONE: FinishedTransactionSubmissionRound,
            Event.NEGATIVE: CheckTransactionHistoryRound,
            Event.NONE: FinalizationRound,
            Event.VALIDATE_TIMEOUT: FinalizationRound,
            Event.NO_MAJORITY: ValidateTransactionRound,
        },
        CheckTransactionHistoryRound: {
            Event.DONE: FinishedTransactionSubmissionRound,
            Event.NEGATIVE: SelectKeeperTransactionSubmissionRoundB,
            Event.NONE: FailedRound,
            Event.CHECK_TIMEOUT: CheckTransactionHistoryRound,
            Event.NO_MAJORITY: CheckTransactionHistoryRound,
            Event.CHECK_LATE_ARRIVING_MESSAGE: SynchronizeLateMessagesRound,
        },
        SelectKeeperTransactionSubmissionRoundB: {
            Event.DONE: FinalizationRound,
            Event.ROUND_TIMEOUT: ResetRound,
            Event.NO_MAJORITY: ResetRound,
        },
        SelectKeeperTransactionSubmissionRoundBAfterTimeout: {
            Event.DONE: FinalizationRound,
            Event.CHECK_HISTORY: CheckTransactionHistoryRound,
            Event.CHECK_LATE_ARRIVING_MESSAGE: SynchronizeLateMessagesRound,
            Event.ROUND_TIMEOUT: ResetRound,
            Event.NO_MAJORITY: ResetRound,
        },
        SynchronizeLateMessagesRound: {
            Event.DONE: CheckLateTxHashesRound,
            Event.ROUND_TIMEOUT: SynchronizeLateMessagesRound,
            Event.NO_MAJORITY: SynchronizeLateMessagesRound,
            Event.NONE: FinalizationRound,
            Event.MISSED_AND_LATE_MESSAGES_MISMATCH: FailedRound,
        },
        CheckLateTxHashesRound: {
            Event.DONE: FinishedTransactionSubmissionRound,
            Event.NEGATIVE: FailedRound,
            Event.NONE: FailedRound,
            Event.CHECK_TIMEOUT: CheckLateTxHashesRound,
            Event.NO_MAJORITY: FailedRound,
            Event.CHECK_LATE_ARRIVING_MESSAGE: SynchronizeLateMessagesRound,
        },
        ResetRound: {
            Event.DONE: RandomnessTransactionSubmissionRound,
            Event.RESET_TIMEOUT: FailedRound,
            Event.NO_MAJORITY: FailedRound,
        },
        FinishedTransactionSubmissionRound: {},
        FailedRound: {},
    }
    final_states: Set[AppState] = {
        FinishedTransactionSubmissionRound,
        FailedRound,
    }
    event_to_timeout: Dict[Event, float] = {
        Event.ROUND_TIMEOUT: 30.0,
        Event.VALIDATE_TIMEOUT: 30.0,
        Event.CHECK_TIMEOUT: 30.0,
        Event.RESET_TIMEOUT: 30.0,
    }<|MERGE_RESOLUTION|>--- conflicted
+++ resolved
@@ -596,12 +596,11 @@
             - check late arriving message: 8.
             - round timeout: 10.
             - no majority: 10.
-<<<<<<< HEAD
         8. SynchronizeLateMessagesRound
             - done: 9.
             - round timeout: 8.
             - no majority: 8.
-            - none: 12.
+            - none: 3.
             - missed and late messages mismatch: 12.
         9. CheckLateTxHashesRound
             - done: 11.
@@ -611,18 +610,6 @@
             - no majority: 12.
             - check late arriving message: 8.
         10. ResetRound
-=======
-            - none: 3.
-            - missed and late messages mismatch: 14.
-        11. CheckLateTxHashesRound
-            - done: 13.
-            - negative: 14.
-            - none: 14.
-            - check timeout: 11.
-            - no majority: 14.
-            - check late arriving message: 10.
-        12. ResetRound
->>>>>>> 3e983ba3
             - done: 0.
             - reset timeout: 12.
             - no majority: 12.
