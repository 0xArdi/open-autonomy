# -*- coding: utf-8 -*-
# ------------------------------------------------------------------------------
#
#   Copyright 2021-2022 Valory AG
#
#   Licensed under the Apache License, Version 2.0 (the "License");
#   you may not use this file except in compliance with the License.
#   You may obtain a copy of the License at
#
#       http://www.apache.org/licenses/LICENSE-2.0
#
#   Unless required by applicable law or agreed to in writing, software
#   distributed under the License is distributed on an "AS IS" BASIS,
#   WITHOUT WARRANTIES OR CONDITIONS OF ANY KIND, either express or implied.
#   See the License for the specific language governing permissions and
#   limitations under the License.
#
# ------------------------------------------------------------------------------

"""This module contains the data classes for the `transaction settlement` ABCI application."""
import textwrap
from abc import ABC
from collections import deque
from enum import Enum
from typing import Deque, Dict, List, Mapping, Optional, Set, Tuple, Type, cast

from packages.valory.skills.abstract_round_abci.base import (
    ABCIAppInternalError,
    AbciApp,
    AbciAppDB,
    AbciAppTransitionFunction,
    AbstractRound,
    AppState,
    BaseSynchronizedData,
    CollectDifferentUntilThresholdRound,
    CollectNonEmptyUntilThresholdRound,
    CollectSameUntilThresholdRound,
    DegenerateRound,
    OnlyKeeperSendsRound,
    VotingRound,
)
from packages.valory.skills.transaction_settlement_abci.payload_tools import (
    VerificationStatus,
    tx_hist_hex_to_payload,
)
from packages.valory.skills.transaction_settlement_abci.payloads import (
    CheckTransactionHistoryPayload,
    FinalizationTxPayload,
    RandomnessPayload,
    ResetPayload,
    SelectKeeperPayload,
    SignaturePayload,
    SynchronizeLateMessagesPayload,
    ValidatePayload,
)


ADDRESS_LENGTH = 42
TX_HASH_LENGTH = 66
RETRIES_LENGTH = 64


class Event(Enum):
    """Event enumeration for the price estimation demo."""

    DONE = "done"
    ROUND_TIMEOUT = "round_timeout"
    NO_MAJORITY = "no_majority"
    NEGATIVE = "negative"
    NONE = "none"
    FINALIZE_TIMEOUT = "finalize_timeout"
    VALIDATE_TIMEOUT = "validate_timeout"
    CHECK_TIMEOUT = "check_timeout"
    RESET_TIMEOUT = "reset_timeout"
    CHECK_HISTORY = "check_history"
    CHECK_LATE_ARRIVING_MESSAGE = "check_late_arriving_message"
    FINALIZATION_FAILED = "finalization_failed"
    MISSED_AND_LATE_MESSAGES_MISMATCH = "missed_and_late_messages_mismatch"
    INSUFFICIENT_FUNDS = "insufficient_funds"
    INCORRECT_SERIALIZATION = "incorrect_serialization"


class SynchronizedData(
    BaseSynchronizedData
):  # pylint: disable=too-many-instance-attributes
    """
    Class to represent the synchronized data.

    This data is replicated by the tendermint application.
    """

    @property
    def safe_contract_address(self) -> str:
        """Get the safe contract address."""
        return cast(str, self.db.get_strict("safe_contract_address"))

    @property
    def participant_to_signature(self) -> Mapping[str, SignaturePayload]:
        """Get the participant_to_signature."""
        return cast(
            Mapping[str, SignaturePayload],
            self.db.get_strict("participant_to_signature"),
        )

    @property
    def tx_hashes_history(self) -> List[str]:
        """Get the current cycle's tx hashes history, which has not yet been verified."""
        raw = cast(str, self.db.get("tx_hashes_history", ""))
        return textwrap.wrap(raw, TX_HASH_LENGTH)

    @property
    def keepers(self) -> Deque[str]:
        """Get the current cycle's keepers who have tried to submit a transaction."""
        if self.is_keeper_set:
            keepers_unparsed = cast(str, self.db.get_strict("keepers"))
            keepers_parsed = textwrap.wrap(
                keepers_unparsed[RETRIES_LENGTH:], ADDRESS_LENGTH
            )
            return deque(keepers_parsed)
        return deque()

    @property
    def keepers_threshold_exceeded(self) -> bool:
        """Check if the number of selected keepers has exceeded the allowed limit."""
        malicious_threshold = self.nb_participants // 3
        return len(self.keepers) > malicious_threshold

    @property
    def most_voted_keeper_address(self) -> str:
        """Get the first in priority keeper to try to re-submit a transaction."""
        return self.keepers[0]

    @property
    def is_keeper_set(self) -> bool:
        """Check whether keeper is set."""
        return bool(self.db.get("keepers", False))

    @property
    def keeper_retries(self) -> int:
        """Get the number of times the current keeper has retried."""
        if self.is_keeper_set:
            keepers_unparsed = cast(str, self.db.get_strict("keepers"))
            keeper_retries = int.from_bytes(
                bytes.fromhex(keepers_unparsed[:RETRIES_LENGTH]), "big"
            )
            return keeper_retries
        return 0

    @property
    def to_be_validated_tx_hash(self) -> str:
        """
        Get the tx hash which is ready for validation.

        This will always be the last hash in the `tx_hashes_history`,
        due to the way we are inserting the hashes in the array.
        We keep the hashes sorted by the time of their finalization.
        If this property is accessed before the finalization succeeds,
        then it is incorrectly used and raises an internal error.

        :return: the tx hash which is ready for validation.
        """
        if len(self.tx_hashes_history) > 0:
            return self.tx_hashes_history[-1]
        raise ABCIAppInternalError(  # pragma: no cover
            "An Error occurred while trying to get the tx hash for validation: "
            "There are no transaction hashes recorded!"
        )

    @property
    def final_tx_hash(self) -> str:
        """Get the verified tx hash."""
        return cast(str, self.db.get_strict("final_tx_hash"))

    @property
    def final_verification_status(self) -> VerificationStatus:
        """Get the final verification status."""
        return cast(
            VerificationStatus,
            self.db.get("final_verification_status", VerificationStatus.NOT_VERIFIED),
        )

    @property
    def most_voted_tx_hash(self) -> str:
        """Get the most_voted_tx_hash."""
        return cast(str, self.db.get_strict("most_voted_tx_hash"))

    @property
    def missed_messages(self) -> int:
        """Check the number of missed messages."""
        return cast(int, self.db.get("missed_messages", 0))

    @property
    def should_check_late_messages(self) -> bool:
        """Check if we should check for late-arriving messages."""
        return self.missed_messages > 0

    @property
    def late_arriving_tx_hashes(self) -> List[str]:
        """Get the late_arriving_tx_hashes."""
        late_arriving_tx_hashes_unparsed = cast(
            List[str], self.db.get_strict("late_arriving_tx_hashes")
        )
        late_arriving_tx_hashes_parsed = []
        for unparsed_hash in late_arriving_tx_hashes_unparsed:
            if len(unparsed_hash) % TX_HASH_LENGTH != 0:
                # if we cannot parse the hashes, then the developer has serialized them incorrectly.
                raise ABCIAppInternalError(
                    f"Cannot parse late arriving hashes: {unparsed_hash}!"
                )
            parsed_hashes = textwrap.wrap(unparsed_hash, TX_HASH_LENGTH)
            late_arriving_tx_hashes_parsed.extend(parsed_hashes)

        return late_arriving_tx_hashes_parsed


class FailedRound(DegenerateRound, ABC):
    """A round that represents that the period failed"""

    round_id = "failed"


class CollectSignatureRound(CollectDifferentUntilThresholdRound):
    """A round in which agents sign the transaction"""

    round_id = "collect_signature"
    allowed_tx_type = SignaturePayload.transaction_type
    payload_attribute = "signature"
    synchronized_data_class = SynchronizedData
    done_event = Event.DONE
    no_majority_event = Event.NO_MAJORITY
    selection_key = "participant"
    collection_key = "participant_to_signature"


class FinalizationRound(OnlyKeeperSendsRound):
    """A round that represents transaction signing has finished"""

    round_id = "finalization"
    allowed_tx_type = FinalizationTxPayload.transaction_type
    payload_attribute = "tx_data"

    def end_block(
        self,
    ) -> Optional[
        Tuple[BaseSynchronizedData, Enum]
    ]:  # pylint: disable=too-many-return-statements
        """Process the end of the block."""
        if not self.has_keeper_sent_payload:
            return None

        if self.keeper_payload is None:  # pragma: no cover
            return self.synchronized_data, Event.FINALIZATION_FAILED

        verification_status = VerificationStatus(self.keeper_payload["status_value"])
        synchronized_data = cast(
            SynchronizedData,
            self.synchronized_data.update(
                synchronized_data_class=SynchronizedData,
                tx_hashes_history=self.keeper_payload["tx_hashes_history"],
                final_verification_status=verification_status,
                keepers=self.keeper_payload["serialized_keepers"],
                blacklisted_keepers=self.keeper_payload["blacklisted_keepers"],
            ),
        )

        # check if we succeeded in finalization.
        # we may fail in any of the following cases:
        # 1. Getting raw safe transaction.
        # 2. Requesting transaction signature.
        # 3. Requesting transaction digest.
        if self.keeper_payload["received_hash"]:
            return synchronized_data, Event.DONE
        # If keeper has been blacklisted, return an `INSUFFICIENT_FUNDS` event.
        if verification_status == VerificationStatus.INSUFFICIENT_FUNDS:
            return synchronized_data, Event.INSUFFICIENT_FUNDS
        # This means that getting raw safe transaction succeeded,
        # but either requesting tx signature or requesting tx digest failed.
        if verification_status not in (
            VerificationStatus.ERROR,
            VerificationStatus.VERIFIED,
        ):
            return synchronized_data, Event.FINALIZATION_FAILED
        # if there is a tx hash history, then check it for validated txs.
        if synchronized_data.tx_hashes_history:
            return synchronized_data, Event.CHECK_HISTORY
        # if there could be any late messages, check if any has arrived.
        if synchronized_data.should_check_late_messages:
            return synchronized_data, Event.CHECK_LATE_ARRIVING_MESSAGE
        # otherwise fail.
        return synchronized_data, Event.FINALIZATION_FAILED


class RandomnessTransactionSubmissionRound(CollectSameUntilThresholdRound):
    """A round for generating randomness"""

    round_id = "randomness_transaction_submission"
    allowed_tx_type = RandomnessPayload.transaction_type
    payload_attribute = "randomness"
    synchronized_data_class = SynchronizedData
    done_event = Event.DONE
    no_majority_event = Event.NO_MAJORITY
    collection_key = "participant_to_randomness"
    selection_key = "most_voted_randomness"


class SelectKeeperTransactionSubmissionRoundA(CollectSameUntilThresholdRound):
    """A round in which a keeper is selected for transaction submission"""

    round_id = "select_keeper_transaction_submission_a"
    allowed_tx_type = SelectKeeperPayload.transaction_type
    payload_attribute = "keepers"
    synchronized_data_class = SynchronizedData
    done_event = Event.DONE
    no_majority_event = Event.NO_MAJORITY
    collection_key = "participant_to_selection"
    selection_key = "keepers"

    def end_block(self) -> Optional[Tuple[BaseSynchronizedData, Enum]]:
        """Process the end of the block."""

        if self.threshold_reached and self.most_voted_payload is not None:
            if (
                len(self.most_voted_payload) < RETRIES_LENGTH + ADDRESS_LENGTH
                or (len(self.most_voted_payload) - RETRIES_LENGTH) % ADDRESS_LENGTH != 0
            ):
                # if we cannot parse the keepers' payload, then the developer has serialized it incorrectly.
                return self.synchronized_data, Event.INCORRECT_SERIALIZATION

        return super().end_block()


class SelectKeeperTransactionSubmissionRoundB(SelectKeeperTransactionSubmissionRoundA):
    """A round in which a new keeper is selected for transaction submission"""

    round_id = "select_keeper_transaction_submission_b"


class SelectKeeperTransactionSubmissionRoundBAfterTimeout(
    SelectKeeperTransactionSubmissionRoundB
):
    """A round in which a new keeper is selected for tx submission after a round timeout of the previous keeper"""

    round_id = "select_keeper_transaction_submission_b_after_timeout"

    def end_block(self) -> Optional[Tuple[BaseSynchronizedData, Enum]]:
        """Process the end of the block."""
        if self.threshold_reached:
            synchronized_data = cast(
                SynchronizedData,
                self.synchronized_data.update(
                    missed_messages=cast(
                        SynchronizedData, self.synchronized_data
                    ).missed_messages
                    + 1
                ),
            )
            if synchronized_data.keepers_threshold_exceeded:
                # we only stop re-selection if there are any previous transaction hashes or any missed messages.
                if len(synchronized_data.tx_hashes_history) > 0:
                    return synchronized_data, Event.CHECK_HISTORY
                if synchronized_data.should_check_late_messages:
                    return synchronized_data, Event.CHECK_LATE_ARRIVING_MESSAGE
        return super().end_block()


class ValidateTransactionRound(VotingRound):
    """A round in which agents validate the transaction"""

    round_id = "validate_transaction"
    allowed_tx_type = ValidatePayload.transaction_type
    payload_attribute = "vote"
    synchronized_data_class = SynchronizedData
    done_event = Event.DONE
    negative_event = Event.NEGATIVE
    none_event = Event.NONE
    no_majority_event = Event.NO_MAJORITY
    collection_key = "participant_to_votes"

    def end_block(self) -> Optional[Tuple[BaseSynchronizedData, Enum]]:
        """Process the end of the block."""
        # if reached participant threshold, set the result
        if self.positive_vote_threshold_reached:
            # We only set the final tx hash if we are about to exit from the transaction settlement skill.
            # Then, the skills which use the transaction settlement can check the tx hash
            # and if it is None, then it means that the transaction has failed.
            synchronized_data = self.synchronized_data.update(
                synchronized_data_class=self.synchronized_data_class,
                participant_to_votes=self.collection,
                final_verification_status=VerificationStatus.VERIFIED,
                final_tx_hash=cast(
                    SynchronizedData, self.synchronized_data
                ).to_be_validated_tx_hash,
            )  # type: ignore
            return synchronized_data, self.done_event
        if self.negative_vote_threshold_reached:
            return self.synchronized_data, self.negative_event
        if self.none_vote_threshold_reached:
            return self.synchronized_data, self.none_event
        if not self.is_majority_possible(
            self.collection, self.synchronized_data.nb_participants
        ):
            return self.synchronized_data, self.no_majority_event
        return None


class CheckTransactionHistoryRound(CollectSameUntilThresholdRound):
    """A round in which agents check the transaction history to see if any previous tx has been validated"""

    round_id = "check_transaction_history"
    allowed_tx_type = CheckTransactionHistoryPayload.transaction_type
    payload_attribute = "verified_res"
    synchronized_data_class = SynchronizedData
    selection_key = "most_voted_check_result"

    def end_block(self) -> Optional[Tuple[BaseSynchronizedData, Enum]]:
        """Process the end of the block."""
        if self.threshold_reached:
            return_status, return_tx_hash = tx_hist_hex_to_payload(
                self.most_voted_payload
            )

            if return_status == VerificationStatus.NOT_VERIFIED:
                # We don't update the synchronized_data as we need to repeat all checks again later
                synchronized_data = self.synchronized_data
            else:
                # We only set the final tx hash if we are about to exit from the transaction settlement skill.
                # Then, the skills which use the transaction settlement can check the tx hash
                # and if it is None, then it means that the transaction has failed.
                synchronized_data = self.synchronized_data.update(
                    synchronized_data_class=self.synchronized_data_class,
                    participant_to_check=self.collection,
                    final_verification_status=return_status,
                    final_tx_hash=return_tx_hash,
                )

            if return_status == VerificationStatus.VERIFIED:
                return synchronized_data, Event.DONE
            if (
                return_status == VerificationStatus.NOT_VERIFIED
                and cast(
                    SynchronizedData, self.synchronized_data
                ).should_check_late_messages
            ):
                return synchronized_data, Event.CHECK_LATE_ARRIVING_MESSAGE
            if return_status == VerificationStatus.NOT_VERIFIED:
                return synchronized_data, Event.NEGATIVE

            return synchronized_data, Event.NONE

        if not self.is_majority_possible(
            self.collection, self.synchronized_data.nb_participants
        ):
            return self.synchronized_data, Event.NO_MAJORITY
        return None


class CheckLateTxHashesRound(CheckTransactionHistoryRound):
    """A round in which agents check the late-arriving transaction hashes to see if any of them has been validated"""

    round_id = "check_late_tx_hashes"


class SynchronizeLateMessagesRound(CollectNonEmptyUntilThresholdRound):
    """A round in which agents synchronize potentially late arriving messages"""

    round_id = "synchronize_late_messages"
    allowed_tx_type = SynchronizeLateMessagesPayload.transaction_type
    payload_attribute = "tx_hashes"
    synchronized_data_class = SynchronizedData
    done_event = Event.DONE
    no_majority_event = Event.NO_MAJORITY
    none_event = Event.NONE
    selection_key = "participant"
    collection_key = "late_arriving_tx_hashes"

    def end_block(self) -> Optional[Tuple[BaseSynchronizedData, Event]]:
        """Process the end of the block."""
        result = super().end_block()
        if result is None:
            return None

        synchronized_data, event = cast(Tuple[BaseSynchronizedData, Event], result)

        synchronized_data = cast(SynchronizedData, self.synchronized_data)
        n_late_arriving_tx_hashes = len(synchronized_data.late_arriving_tx_hashes)
        if n_late_arriving_tx_hashes > synchronized_data.missed_messages:
            return synchronized_data, Event.MISSED_AND_LATE_MESSAGES_MISMATCH

        synchronized_data = synchronized_data.update(
            missed_messages=synchronized_data.missed_messages
            - n_late_arriving_tx_hashes
        )
        return synchronized_data, event


class FinishedTransactionSubmissionRound(DegenerateRound, ABC):
    """A round that represents the transition to the ResetAndPauseRound"""

    round_id = "pre_reset_and_pause"


class ResetRound(CollectSameUntilThresholdRound):
    """A round that represents the reset of a period"""

    round_id = "reset"
    allowed_tx_type = ResetPayload.transaction_type
    payload_attribute = "period_count"

    def end_block(self) -> Optional[Tuple[BaseSynchronizedData, Event]]:
        """Process the end of the block."""
        if self.threshold_reached:
            latest_data = self.synchronized_data.db.get_latest()
            synchronized_data = self.synchronized_data.create(
<<<<<<< HEAD
                **latest_data,
=======
                synchronized_data_class=self.synchronized_data_class,
                **AbciAppDB.data_to_lists(latest_data),
>>>>>>> 2052c1a5
            )
            return synchronized_data, Event.DONE
        if not self.is_majority_possible(
            self.collection, self.synchronized_data.nb_participants
        ):
            return self.synchronized_data, Event.NO_MAJORITY
        return None


class TransactionSubmissionAbciApp(AbciApp[Event]):
    """TransactionSubmissionAbciApp

    Initial round: RandomnessTransactionSubmissionRound

    Initial states: {RandomnessTransactionSubmissionRound}

    Transition states:
        0. RandomnessTransactionSubmissionRound
            - done: 1.
            - round timeout: 0.
            - no majority: 0.
        1. SelectKeeperTransactionSubmissionRoundA
            - done: 2.
            - round timeout: 1.
            - no majority: 10.
            - incorrect serialization: 12.
        2. CollectSignatureRound
            - done: 3.
            - round timeout: 2.
            - no majority: 10.
        3. FinalizationRound
            - done: 4.
            - check history: 5.
            - finalize timeout: 7.
            - finalization failed: 6.
            - check late arriving message: 8.
            - insufficient funds: 6.
        4. ValidateTransactionRound
            - done: 11.
            - negative: 5.
            - none: 6.
            - validate timeout: 6.
            - no majority: 4.
        5. CheckTransactionHistoryRound
            - done: 11.
            - negative: 6.
            - none: 12.
            - check timeout: 5.
            - no majority: 5.
            - check late arriving message: 8.
        6. SelectKeeperTransactionSubmissionRoundB
            - done: 3.
            - round timeout: 6.
            - no majority: 10.
            - incorrect serialization: 12.
        7. SelectKeeperTransactionSubmissionRoundBAfterTimeout
            - done: 3.
            - check history: 5.
            - check late arriving message: 8.
            - round timeout: 7.
            - no majority: 10.
            - incorrect serialization: 12.
        8. SynchronizeLateMessagesRound
            - done: 9.
            - round timeout: 8.
            - no majority: 8.
            - none: 6.
            - missed and late messages mismatch: 12.
        9. CheckLateTxHashesRound
            - done: 11.
            - negative: 12.
            - none: 12.
            - check timeout: 9.
            - no majority: 12.
            - check late arriving message: 8.
        10. ResetRound
            - done: 0.
            - reset timeout: 12.
            - no majority: 12.
        11. FinishedTransactionSubmissionRound
        12. FailedRound

    Final states: {FailedRound, FinishedTransactionSubmissionRound}

    Timeouts:
        round timeout: 30.0
        finalize timeout: 30.0
        validate timeout: 30.0
        check timeout: 30.0
        reset timeout: 30.0
    """

    initial_round_cls: Type[AbstractRound] = RandomnessTransactionSubmissionRound
    transition_function: AbciAppTransitionFunction = {
        RandomnessTransactionSubmissionRound: {
            Event.DONE: SelectKeeperTransactionSubmissionRoundA,
            Event.ROUND_TIMEOUT: RandomnessTransactionSubmissionRound,
            Event.NO_MAJORITY: RandomnessTransactionSubmissionRound,
        },
        SelectKeeperTransactionSubmissionRoundA: {
            Event.DONE: CollectSignatureRound,
            Event.ROUND_TIMEOUT: SelectKeeperTransactionSubmissionRoundA,
            Event.NO_MAJORITY: ResetRound,
            Event.INCORRECT_SERIALIZATION: FailedRound,
        },
        CollectSignatureRound: {
            Event.DONE: FinalizationRound,
            Event.ROUND_TIMEOUT: CollectSignatureRound,
            Event.NO_MAJORITY: ResetRound,
        },
        FinalizationRound: {
            Event.DONE: ValidateTransactionRound,
            Event.CHECK_HISTORY: CheckTransactionHistoryRound,
            Event.FINALIZE_TIMEOUT: SelectKeeperTransactionSubmissionRoundBAfterTimeout,
            Event.FINALIZATION_FAILED: SelectKeeperTransactionSubmissionRoundB,
            Event.CHECK_LATE_ARRIVING_MESSAGE: SynchronizeLateMessagesRound,
            Event.INSUFFICIENT_FUNDS: SelectKeeperTransactionSubmissionRoundB,
        },
        ValidateTransactionRound: {
            Event.DONE: FinishedTransactionSubmissionRound,
            Event.NEGATIVE: CheckTransactionHistoryRound,
            Event.NONE: SelectKeeperTransactionSubmissionRoundB,
            Event.VALIDATE_TIMEOUT: SelectKeeperTransactionSubmissionRoundB,
            Event.NO_MAJORITY: ValidateTransactionRound,
        },
        CheckTransactionHistoryRound: {
            Event.DONE: FinishedTransactionSubmissionRound,
            Event.NEGATIVE: SelectKeeperTransactionSubmissionRoundB,
            Event.NONE: FailedRound,
            Event.CHECK_TIMEOUT: CheckTransactionHistoryRound,
            Event.NO_MAJORITY: CheckTransactionHistoryRound,
            Event.CHECK_LATE_ARRIVING_MESSAGE: SynchronizeLateMessagesRound,
        },
        SelectKeeperTransactionSubmissionRoundB: {
            Event.DONE: FinalizationRound,
            Event.ROUND_TIMEOUT: SelectKeeperTransactionSubmissionRoundB,
            Event.NO_MAJORITY: ResetRound,
            Event.INCORRECT_SERIALIZATION: FailedRound,
        },
        SelectKeeperTransactionSubmissionRoundBAfterTimeout: {
            Event.DONE: FinalizationRound,
            Event.CHECK_HISTORY: CheckTransactionHistoryRound,
            Event.CHECK_LATE_ARRIVING_MESSAGE: SynchronizeLateMessagesRound,
            Event.ROUND_TIMEOUT: SelectKeeperTransactionSubmissionRoundBAfterTimeout,
            Event.NO_MAJORITY: ResetRound,
            Event.INCORRECT_SERIALIZATION: FailedRound,
        },
        SynchronizeLateMessagesRound: {
            Event.DONE: CheckLateTxHashesRound,
            Event.ROUND_TIMEOUT: SynchronizeLateMessagesRound,
            Event.NO_MAJORITY: SynchronizeLateMessagesRound,
            Event.NONE: SelectKeeperTransactionSubmissionRoundB,
            Event.MISSED_AND_LATE_MESSAGES_MISMATCH: FailedRound,
        },
        CheckLateTxHashesRound: {
            Event.DONE: FinishedTransactionSubmissionRound,
            Event.NEGATIVE: FailedRound,
            Event.NONE: FailedRound,
            Event.CHECK_TIMEOUT: CheckLateTxHashesRound,
            Event.NO_MAJORITY: FailedRound,
            Event.CHECK_LATE_ARRIVING_MESSAGE: SynchronizeLateMessagesRound,
        },
        ResetRound: {
            Event.DONE: RandomnessTransactionSubmissionRound,
            Event.RESET_TIMEOUT: FailedRound,
            Event.NO_MAJORITY: FailedRound,
        },
        FinishedTransactionSubmissionRound: {},
        FailedRound: {},
    }
    final_states: Set[AppState] = {
        FinishedTransactionSubmissionRound,
        FailedRound,
    }
    event_to_timeout: Dict[Event, float] = {
        Event.ROUND_TIMEOUT: 30.0,
        Event.FINALIZE_TIMEOUT: 30.0,
        Event.VALIDATE_TIMEOUT: 30.0,
        Event.CHECK_TIMEOUT: 30.0,
        Event.RESET_TIMEOUT: 30.0,
    }<|MERGE_RESOLUTION|>--- conflicted
+++ resolved
@@ -511,12 +511,8 @@
         if self.threshold_reached:
             latest_data = self.synchronized_data.db.get_latest()
             synchronized_data = self.synchronized_data.create(
-<<<<<<< HEAD
-                **latest_data,
-=======
                 synchronized_data_class=self.synchronized_data_class,
                 **AbciAppDB.data_to_lists(latest_data),
->>>>>>> 2052c1a5
             )
             return synchronized_data, Event.DONE
         if not self.is_majority_possible(
