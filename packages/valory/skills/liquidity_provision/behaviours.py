# -*- coding: utf-8 -*-
# ------------------------------------------------------------------------------
#
#   Copyright 2021 Valory AG
#
#   Licensed under the Apache License, Version 2.0 (the "License");
#   you may not use this file except in compliance with the License.
#   You may obtain a copy of the License at
#
#       http://www.apache.org/licenses/LICENSE-2.0
#
#   Unless required by applicable law or agreed to in writing, software
#   distributed under the License is distributed on an "AS IS" BASIS,
#   WITHOUT WARRANTIES OR CONDITIONS OF ANY KIND, either express or implied.
#   See the License for the specific language governing permissions and
#   limitations under the License.
#
# ------------------------------------------------------------------------------

"""This module contains the behaviours for the 'liquidity_provision' skill."""
import binascii
import json
import pprint
from abc import ABC
from typing import Generator, Optional, Set, Type, cast

from aea_ledger_ethereum import EthereumApi

from packages.valory.contracts.gnosis_safe.contract import (
    GnosisSafeContract,
    SafeOperation,
)
from packages.valory.contracts.multisend.contract import (
    MultiSendContract,
    MultiSendOperation,
)
from packages.valory.contracts.uniswap_v2_erc20.contract import UniswapV2ERC20Contract
from packages.valory.contracts.uniswap_v2_router_02.contract import (
    UniswapV2Router02Contract,
)
from packages.valory.protocols.contract_api import ContractApiMessage
from packages.valory.skills.abstract_round_abci.behaviours import (
    AbstractRoundBehaviour,
    BaseState,
)
from packages.valory.skills.abstract_round_abci.utils import BenchmarkTool
from packages.valory.skills.liquidity_provision.models import Params, SharedState
from packages.valory.skills.liquidity_provision.payloads import (
    StrategyEvaluationPayload,
    StrategyType,
)
from packages.valory.skills.liquidity_provision.rounds import (
    EnterPoolRandomnessRound,
    EnterPoolSelectKeeperRound,
    EnterPoolTransactionHashRound,
    EnterPoolTransactionSendRound,
    EnterPoolTransactionSignatureRound,
    EnterPoolTransactionValidationRound,
    ExitPoolRandomnessRound,
    ExitPoolSelectKeeperRound,
    ExitPoolTransactionHashRound,
    ExitPoolTransactionSendRound,
    ExitPoolTransactionSignatureRound,
    ExitPoolTransactionValidationRound,
    LiquidityProvisionAbciApp,
    PeriodState,
    StrategyEvaluationRound,
)
from packages.valory.skills.price_estimation_abci.behaviours import (
    RandomnessBehaviour as RandomnessBehaviourPriceEstimation,
)
from packages.valory.skills.price_estimation_abci.behaviours import (
    ResetAndPauseBehaviour,
    ResetBehaviour,
    SelectKeeperBehaviour,
)
from packages.valory.skills.price_estimation_abci.payloads import (
    FinalizationTxPayload,
    SignaturePayload,
    TransactionHashPayload,
    ValidatePayload,
)


ETHER_VALUE = 0  # TOFIX
SAFE_TX_GAS = 4000000  # TOFIX
MAX_ALLOWANCE = 2 ** 256 - 1
CURRENT_BLOCK_TIMESTAMP = 0  # TOFIX
WETH_ADDRESS = "0x610178dA211FEF7D417bC0e6FeD39F05609AD788"
TOKEN_A_ADDRESS = "0x0DCd1Bf9A1b36cE34237eEaFef220932846BCD82"  # nosec
TOKEN_B_ADDRESS = "0x9A676e781A523b5d0C0e43731313A708CB607508"  # nosec

benchmark_tool = BenchmarkTool()


class LiquidityProvisionBaseBehaviour(BaseState, ABC):
    """Base state behaviour for the liquidity provision skill."""

    @property
    def period_state(self) -> PeriodState:
        """Return the period state."""
        return cast(PeriodState, cast(SharedState, self.context.state).period_state)

    @property
    def params(self) -> Params:
        """Return the params."""
        return cast(Params, self.context.params)


class TransactionSignatureBaseBehaviour(LiquidityProvisionBaseBehaviour):
    """Signature base behaviour."""

    def async_act(self) -> Generator:
        """
        Do the action.

        Steps:
        - Request the signature of the transaction hash.
        - Send the signature as a transaction and wait for it to be mined.
        - Wait until ABCI application transitions to the next round.
        - Go to the next behaviour state (set done event).
        """

        with benchmark_tool.measure(
            self,
        ).local():
            self.context.logger.info(
                f"Consensus reached on {self.state_id} tx hash: {self.period_state.most_voted_tx_hash}"
            )
            signature_hex = yield from self._get_safe_tx_signature()
            payload = SignaturePayload(self.context.agent_address, signature_hex)

        with benchmark_tool.measure(
            self,
        ).consensus():
            yield from self.send_a2a_transaction(payload)
            yield from self.wait_until_round_end()

        self.set_done()

    def _get_safe_tx_signature(self) -> Generator[None, None, str]:
        # is_deprecated_mode=True because we want to call Account.signHash,
        # which is the same used by gnosis-py
        safe_tx_hash_bytes = binascii.unhexlify(
            self.period_state.most_voted_tx_hash[:64]
        )
        signature_hex = yield from self.get_signature(
            safe_tx_hash_bytes, is_deprecated_mode=True
        )
        # remove the leading '0x'
        signature_hex = signature_hex[2:]
        self.context.logger.info(f"Signature: {signature_hex}")
        return signature_hex


class TransactionSendBaseBehaviour(LiquidityProvisionBaseBehaviour):
    """Finalize state."""

    def async_act(self) -> Generator[None, None, None]:
        """
        Do the action.

        Steps:
        - If the agent is the keeper, then prepare the transaction and send it.
        - Otherwise, wait until the next round.
        - If a timeout is hit, set exit A event, otherwise set done event.
        """
        if self.context.agent_address != self.period_state.most_voted_keeper_address:
            yield from self._not_sender_act()
        else:
            yield from self._sender_act()

    def _not_sender_act(self) -> Generator:
        """Do the non-sender action."""
        with benchmark_tool.measure(
            self,
        ).consensus():
            yield from self.wait_until_round_end()
        self.set_done()

    def _sender_act(self) -> Generator[None, None, None]:
        """Do the sender action."""

        with benchmark_tool.measure(
            self,
        ).local():
            self.context.logger.info(
                "I am the designated sender, attempting to send the safe transaction..."
            )
            tx_digest = yield from self._send_safe_transaction()
            if tx_digest is None:
                self.context.logger.info(  # pragma: nocover
                    "Did not succeed with finalising the transaction!"
                )
            else:
                self.context.logger.info(f"Finalization tx digest: {tx_digest}")
                self.context.logger.debug(
                    f"Signatures: {pprint.pformat(self.period_state.participant_to_signature)}"
                )
            payload = FinalizationTxPayload(self.context.agent_address, tx_digest)

        with benchmark_tool.measure(
            self,
        ).consensus():
            yield from self.send_a2a_transaction(payload)
            yield from self.wait_until_round_end()

        self.set_done()

    def _send_safe_transaction(self) -> Generator[None, None, Optional[str]]:
        """Send a Safe transaction using the participants' signatures."""
        strategy = self.period_state.most_voted_strategy
        contract_api_msg = yield from self.get_contract_api_response(
            performative=ContractApiMessage.Performative.GET_RAW_TRANSACTION,  # type: ignore
            contract_address=self.period_state.safe_contract_address,
            contract_id=str(GnosisSafeContract.contract_id),
            contract_callable="get_raw_safe_transaction",
            sender_address=self.context.agent_address,
            owners=tuple(self.period_state.participants),
            to_address=self.period_state.multisend_contract_address,
            value=ETHER_VALUE,  # TOFIX: value, operation, safe_nonce, safe_tx_gas need to be configurable and synchronised
            data=bytes.fromhex(self.period_state.most_voted_tx_data),
            operation=SafeOperation.DELEGATE_CALL.value,
            safe_tx_gas=strategy["safe_tx_gas"],
            safe_nonce=strategy["safe_nonce"],
            signatures_by_owner={
                key: payload.signature
                for key, payload in self.period_state.participant_to_signature.items()
            },
        )
        if (
            contract_api_msg.performative
            != ContractApiMessage.Performative.RAW_TRANSACTION
        ):  # pragma: nocover
            self.context.logger.warning("get_raw_safe_transaction unsuccessful!")
            return None
        tx_digest = yield from self.send_raw_transaction(
            contract_api_msg.raw_transaction
        )
        return tx_digest


class TransactionValidationBaseBehaviour(LiquidityProvisionBaseBehaviour):
    """ValidateTransaction."""

    def async_act(self) -> Generator:
        """
        Do the action.

        Steps:
        - Validate that the transaction hash provided by the keeper points to a valid transaction.
        - Send the transaction with the validation result and wait for it to be mined.
        - Wait until ABCI application transitions to the next round.
        - Go to the next behaviour state (set done event).
        """

        with benchmark_tool.measure(
            self,
        ).local():
            is_correct = yield from self.has_transaction_been_sent()
            payload = ValidatePayload(self.context.agent_address, is_correct)

        with benchmark_tool.measure(
            self,
        ).consensus():
            yield from self.send_a2a_transaction(payload)
            yield from self.wait_until_round_end()

        self.set_done()

    def has_transaction_been_sent(self) -> Generator[None, None, Optional[bool]]:
        """Contract deployment verification."""
        strategy = self.period_state.most_voted_strategy
        response = yield from self.get_transaction_receipt(
            self.period_state.final_tx_hash,
            self.params.retry_timeout,
            self.params.retry_attempts,
        )
        if response is None:  # pragma: nocover
            self.context.logger.info(
                f"tx {self.period_state.final_tx_hash} receipt check timed out!"
            )
            return None
        is_settled = EthereumApi.is_transaction_settled(response)
        if not is_settled:  # pragma: nocover
            self.context.logger.info(
                f"tx {self.period_state.final_tx_hash} not settled!"
            )
            return False
        contract_api_msg = yield from self.get_contract_api_response(
            performative=ContractApiMessage.Performative.GET_STATE,  # type: ignore
            contract_address=self.period_state.safe_contract_address,
            contract_id=str(GnosisSafeContract.contract_id),
            contract_callable="verify_tx",
            tx_hash=self.period_state.final_tx_hash,
            owners=tuple(self.period_state.participants),
            to_address=self.period_state.multisend_contract_address,
            value=ETHER_VALUE,  # TOFIX: value, operation, safe_nonce and safe_tx_gas should be part of synchronised params
            data=bytes.fromhex(self.period_state.most_voted_tx_data),
            operation=SafeOperation.DELEGATE_CALL.value,
            safe_tx_gas=strategy["safe_tx_gas"],
            safe_nonce=strategy["safe_nonce"],
            signatures_by_owner={
                key: payload.signature
                for key, payload in self.period_state.participant_to_signature.items()
            },
        )
        if contract_api_msg.performative != ContractApiMessage.Performative.STATE:
            return False  # pragma: nocover
        verified = cast(bool, contract_api_msg.state.body["verified"])
        verified_log = (
            f"Verified result: {verified}"
            if verified
            else f"Verified result: {verified}, all: {contract_api_msg.state.body}"
        )
        self.context.logger.info(verified_log)
        return verified


def get_strategy_update() -> dict:
    """Get a strategy update."""
    strategy = {
        "action": StrategyType.GO,
        "safe_nonce": 0,
        "safe_tx_gas": SAFE_TX_GAS,
        "deadline": CURRENT_BLOCK_TIMESTAMP + 300,  # 5 min into future
        "chain": "Ethereum",
        "base": {
            "ticker": "WETH",
            "address": WETH_ADDRESS,
            "amount_in_a": 10 ** 4,
            "amount_in_b": 10 ** 4,
        },
        "pair": {
            "token_a": {
                "ticker": "TKA",
                "address": TOKEN_A_ADDRESS,
                "amount_desired": 10 ** 3,
                "amount_out_min": 10 ** 3,
                "amount_desired_min": 10 ** 2,
                # If any, only token_a can be the native one (ETH, FTM...)
                "is_native": False,
            },
            "token_b": {
                "ticker": "TKB",
                "address": TOKEN_B_ADDRESS,
                "amount_desired": 10 ** 3,
                "amount_out_min": 10 ** 3,
                "amount_desired_min": 10 ** 2,
            },
        },
        "liquidity_to_remove": 1,  # TOFIX
    }
    return strategy


class StrategyEvaluationBehaviour(LiquidityProvisionBaseBehaviour):
    """Evaluate the financial strategy."""

    state_id = "strategy_evaluation"
    matching_round = StrategyEvaluationRound

    def async_act(self) -> Generator:
        """Do the action."""

        with benchmark_tool.measure(
            self,
        ).local():

            strategy = get_strategy_update()
            if strategy["action"] == StrategyType.WAIT:  # pragma: nocover
                self.context.logger.info("Current strategy is still optimal. Waiting.")

            if strategy["action"] == StrategyType.GO:
                self.context.logger.info(
                    "Performing strategy update: moving into "
                    + f"{strategy['pair']['token_a']['ticker']}-{strategy['pair']['token_b']['ticker']} (pool {self.period_state.router_contract_address})"
                )
            strategy["action"] = strategy["action"].value  # type: ignore
            payload = StrategyEvaluationPayload(self.context.agent_address, strategy)

        with benchmark_tool.measure(
            self,
        ).consensus():
            yield from self.send_a2a_transaction(payload)
            yield from self.wait_until_round_end()

        self.set_done()


class EnterPoolTransactionHashBehaviour(LiquidityProvisionBaseBehaviour):
    """Prepare the 'enter pool' multisend tx."""

    state_id = "enter_pool_tx_hash"
    matching_round = EnterPoolTransactionHashRound

    def async_act(self) -> Generator:
        """
        Do the action.

        Steps:
        - Request the transaction hash for the safe transaction. This is the hash that needs to be signed by a threshold of agents.
        - Send the transaction hash as a transaction and wait for it to be mined.
        - Wait until ABCI application transitions to the next round.
        - Go to the next behaviour state (set done event).
        """

        with benchmark_tool.measure(
            self,
        ).local():

            strategy = self.period_state.most_voted_strategy

            # Prepare a uniswap tx list. We should check what token balances we have at this point.
            # It is possible that we don't need to swap. For now let's assume we have just USDT
            # and always swap back to it.
            multi_send_txs = []

            # Add allowance for base token (always non-native)
            contract_api_msg = yield from self.get_contract_api_response(
                performative=ContractApiMessage.Performative.GET_RAW_TRANSACTION,  # type: ignore
                contract_address=strategy["base"]["address"],
                contract_id=str(UniswapV2ERC20Contract.contract_id),
                contract_callable="get_method_data",
                method_name="approve",
                spender=self.period_state.router_contract_address,
                # We are setting the max (default) allowance here, but it would be better to calculate the minimum required value (but for that we might need some prices).
                value=MAX_ALLOWANCE,
            )
            allowance_base_data = cast(
                bytes, contract_api_msg.raw_transaction.body["data"]
            )
            multi_send_txs.append(
                {
                    "operation": MultiSendOperation.CALL,
                    "to": strategy["base"]["address"],
                    "value": 0,
                    "data": HexBytes(allowance_base_data.hex()),
                }
            )

            # Swap first token (can be native or not)
            method_name = (
                "swap_exact_tokens_for_ETH"
                if strategy["pair"]["token_a"]["is_native"]
                else "swap_exact_tokens_for_tokens"
            )
            contract_api_msg = yield from self.get_contract_api_response(
                performative=ContractApiMessage.Performative.GET_RAW_TRANSACTION,  # type: ignore
                contract_address=self.period_state.router_contract_address,
                contract_id=str(UniswapV2Router02Contract.contract_id),
                contract_callable="get_method_data",
                method_name=method_name,
                amount_in=int(strategy["base"]["amount_in_a"]),
                amount_out_min=int(strategy["pair"]["token_a"]["amount_out_min"]),
                path=[
                    strategy["base"]["address"],
                    strategy["pair"]["token_a"]["address"],
                ],
                to=self.period_state.safe_contract_address,
                deadline=strategy["deadline"],
            )
            swap_a_data = cast(bytes, contract_api_msg.raw_transaction.body["data"])
            multi_send_txs.append(
                {
                    "operation": MultiSendOperation.CALL,
<<<<<<< HEAD
                    "to": self.period_state.router_contract_address,
                    "value": 0,
                    "data": HexBytes(swap_a_data.hex()),
=======
                    "to": self.period_state.multisend_contract_address,
                    "value": 0,
                    "data": swap_a_data,
>>>>>>> 108ad8dd
                }
            )

            # Swap second token (always non-native)
            contract_api_msg = yield from self.get_contract_api_response(
                performative=ContractApiMessage.Performative.GET_RAW_TRANSACTION,  # type: ignore
                contract_address=self.period_state.router_contract_address,
                contract_id=str(UniswapV2Router02Contract.contract_id),
                contract_callable="get_method_data",
                method_name="swap_exact_tokens_for_tokens",
                amount_in=int(strategy["base"]["amount_in_b"]),
                amount_out_min=int(strategy["pair"]["token_b"]["amount_out_min"]),
                path=[
                    strategy["base"]["address"],
                    strategy["pair"]["token_b"]["address"],
                ],
                to=self.period_state.safe_contract_address,
                deadline=strategy["deadline"],
            )
            swap_b_data = cast(bytes, contract_api_msg.raw_transaction.body["data"])
            multi_send_txs.append(
                {
                    "operation": MultiSendOperation.CALL,
<<<<<<< HEAD
                    "to": self.period_state.router_contract_address,
                    "value": 0,
                    "data": HexBytes(swap_b_data.hex()),
                }
            )

            # Add allowance for token A (only if not native)
            if not strategy["pair"]["token_a"]["is_native"]:
                contract_api_msg = yield from self.get_contract_api_response(
                    performative=ContractApiMessage.Performative.GET_RAW_TRANSACTION,  # type: ignore
                    contract_address=strategy["pair"]["token_a"]["address"],
                    contract_id=str(UniswapV2ERC20Contract.contract_id),
                    contract_callable="get_method_data",
                    method_name="approve",
                    spender=self.period_state.router_contract_address,
                    # We are setting the max (default) allowance here, but it would be better to calculate the minimum required value (but for that we might need some prices).
                    value=MAX_ALLOWANCE,
                )
                allowance_a_data = cast(
                    bytes, contract_api_msg.raw_transaction.body["data"]
                )
                multi_send_txs.append(
                    {
                        "operation": MultiSendOperation.CALL,
                        "to": strategy["pair"]["token_a"]["address"],
                        "value": 0,
                        "data": HexBytes(allowance_a_data.hex()),
                    }
                )
=======
                    "to": self.period_state.multisend_contract_address,
                    "value": 0,
                    "data": swap_b_data,
                }
            )

            # Add allowance for token A (can be native or not)
            contract_api_msg = yield from self.get_contract_api_response(
                performative=ContractApiMessage.Performative.GET_RAW_TRANSACTION,  # type: ignore
                contract_address=strategy["pair"]["token_a"]["address"],
                contract_id=str(UniswapV2ERC20Contract.contract_id),
                contract_callable="get_method_data",
                method_name="approve",
                spender=self.period_state.router_contract_address,
                # We are setting the max (default) allowance here, but it would be better to calculate the minimum required value (but for that we might need some prices).
                value=MAX_ALLOWANCE,
            )
            allowance_a_data = cast(
                bytes, contract_api_msg.raw_transaction.body["data"]
            )
            multi_send_txs.append(
                {
                    # FIXME: CALL or DELEGATE_CALL? # pylint: disable=fixme
                    "operation": MultiSendOperation.CALL,
                    "to": self.period_state.multisend_contract_address,
                    "value": 0,
                    "data": allowance_a_data,
                }
            )
>>>>>>> 108ad8dd

            # Add allowance for token B (always non-native)
            contract_api_msg = yield from self.get_contract_api_response(
                performative=ContractApiMessage.Performative.GET_RAW_TRANSACTION,  # type: ignore
                contract_address=strategy["pair"]["token_b"]["address"],
                contract_id=str(UniswapV2ERC20Contract.contract_id),
                contract_callable="get_method_data",
                method_name="approve",
                spender=self.period_state.router_contract_address,
                # We are setting the max (default) allowance here, but it would be better to calculate the minimum required value (but for that we might need some prices).
                value=MAX_ALLOWANCE,
            )
            allowance_b_data = cast(
                bytes, contract_api_msg.raw_transaction.body["data"]
            )
            multi_send_txs.append(
                {
                    "operation": MultiSendOperation.CALL,
<<<<<<< HEAD
                    "to": strategy["pair"]["token_b"]["address"],
                    "value": 0,
                    "data": HexBytes(allowance_b_data.hex()),
=======
                    "to": self.period_state.multisend_contract_address,
                    "value": 0,
                    "data": allowance_b_data,
>>>>>>> 108ad8dd
                }
            )

            # Add liquidity
            if strategy["pair"]["token_a"]["is_native"]:
                contract_api_msg = yield from self.get_contract_api_response(
                    performative=ContractApiMessage.Performative.GET_RAW_TRANSACTION,  # type: ignore
                    contract_address=self.period_state.router_contract_address,
                    contract_id=str(UniswapV2Router02Contract.contract_id),
                    contract_callable="get_method_data",
                    method_name="add_liquidity_ETH",
                    token=strategy["pair"]["token_b"]["address"],
                    amount_token_desired=int(
                        strategy["pair"]["token_b"]["amount_desired"]
                    ),
                    amount_token_min=int(
                        strategy["pair"]["token_b"]["amount_desired_min"]
                    ),  # Review this factor. For now, we don't want to lose more than 1% here.
                    amount_ETH_min=int(
                        strategy["pair"]["token_a"]["amount_desired_min"]
                    ),  # Review this factor. For now, we don't want to lose more than 1% here.
                    to=self.period_state.safe_contract_address,
                    deadline=strategy["deadline"],  # 5 min into the future
                )
                liquidity_data = cast(
                    bytes, contract_api_msg.raw_transaction.body["data"]
                )
                multi_send_txs.append(
                    {
                        "operation": MultiSendOperation.CALL,
<<<<<<< HEAD
                        "to": self.period_state.router_contract_address,
                        "value": int(strategy["pair"]["token_a"]["amount_desired"]),
                        "data": HexBytes(liquidity_data.hex()),
=======
                        "to": self.period_state.multisend_contract_address,
                        "value": 0,
                        "data": liquidity_data,
>>>>>>> 108ad8dd
                    }
                )

            else:
                contract_api_msg = yield from self.get_contract_api_response(
                    performative=ContractApiMessage.Performative.GET_RAW_TRANSACTION,  # type: ignore
                    contract_address=self.period_state.router_contract_address,
                    contract_id=str(UniswapV2Router02Contract.contract_id),
                    contract_callable="get_method_data",
                    method_name="add_liquidity",
                    token_a=strategy["pair"]["token_a"]["address"],
                    token_b=strategy["pair"]["token_b"]["address"],
                    amount_a_desired=int(strategy["pair"]["token_a"]["amount_desired"]),
                    amount_b_desired=int(strategy["pair"]["token_b"]["amount_desired"]),
                    amount_a_min=int(
                        strategy["pair"]["token_a"]["amount_desired_min"]
                    ),  # Review this factor. For now, we don't want to lose more than 10% here.
                    amount_b_min=int(
                        strategy["pair"]["token_b"]["amount_desired_min"]
                    ),  # Review this factor. For now, we don't want to lose more than 10% here.
                    to=self.period_state.safe_contract_address,
                    deadline=strategy["deadline"],  # 5 min into the future
                )
                liquidity_data = cast(
                    bytes, contract_api_msg.raw_transaction.body["data"]
                )
                multi_send_txs.append(
                    {
                        "operation": MultiSendOperation.CALL,
<<<<<<< HEAD
                        "to": self.period_state.router_contract_address,
                        "value": 0,
                        "data": HexBytes(liquidity_data.hex()),
=======
                        "to": self.period_state.multisend_contract_address,
                        "value": 0,
                        "data": liquidity_data,
>>>>>>> 108ad8dd
                    }
                )

            # Get the tx list data from multisend contract
            contract_api_msg = yield from self.get_contract_api_response(
                performative=ContractApiMessage.Performative.GET_RAW_TRANSACTION,  # type: ignore
                contract_address=self.period_state.safe_contract_address,
                contract_id=str(MultiSendContract.contract_id),
                contract_callable="get_tx_data",
                multi_send_txs=multi_send_txs,
            )
            multisend_data = cast(str, contract_api_msg.raw_transaction.body["data"])
            multisend_data = multisend_data[2:]
            self.context.logger.info(f"Multisend data: {multisend_data}")
            # Get the tx hash from Gnosis Safe contract
            contract_api_msg = yield from self.get_contract_api_response(
                performative=ContractApiMessage.Performative.GET_RAW_TRANSACTION,  # type: ignore
                contract_address=self.period_state.safe_contract_address,
                contract_id=str(GnosisSafeContract.contract_id),
                contract_callable="get_raw_safe_transaction_hash",
                to_address=self.period_state.multisend_contract_address,
                value=ETHER_VALUE,
                data=bytes.fromhex(multisend_data),
                operation=SafeOperation.DELEGATE_CALL.value,
                safe_tx_gas=strategy["safe_tx_gas"],
                safe_nonce=strategy["safe_nonce"],
            )
            safe_tx_hash = cast(str, contract_api_msg.raw_transaction.body["tx_hash"])
            safe_tx_hash = safe_tx_hash[2:]
            self.context.logger.info(f"Hash of the Safe transaction: {safe_tx_hash}")
            payload = TransactionHashPayload(
                sender=self.context.agent_address,
                tx_hash=json.dumps(
                    {"tx_hash": safe_tx_hash, "tx_data": multisend_data}
                ),  # TOFIX
            )

        with benchmark_tool.measure(
            self,
        ).consensus():
            yield from self.send_a2a_transaction(payload)
            yield from self.wait_until_round_end()

        self.set_done()


class EnterPoolTransactionSignatureBehaviour(TransactionSignatureBaseBehaviour):
    """Sign the 'enter pool' multisend tx."""

    state_id = "enter_pool_tx_signature"
    matching_round = EnterPoolTransactionSignatureRound


class EnterPoolTransactionSendBehaviour(TransactionSendBaseBehaviour):
    """Send the 'enter pool' multisend tx."""

    state_id = "enter_pool_tx_send"
    matching_round = EnterPoolTransactionSendRound


class EnterPoolTransactionValidationBehaviour(TransactionValidationBaseBehaviour):
    """Validate the 'enter pool' multisend tx."""

    state_id = "enter_pool_tx_validation"
    matching_round = EnterPoolTransactionValidationRound


class EnterPoolRandomnessBehaviour(RandomnessBehaviourPriceEstimation):
    """Get randomness."""

    state_id = "enter_pool_randomness"
    matching_round = EnterPoolRandomnessRound


class EnterPoolSelectKeeperBehaviour(SelectKeeperBehaviour):
    """'exit pool' select keeper."""

    state_id = "enter_pool_select_keeper"
    matching_round = EnterPoolSelectKeeperRound


class ExitPoolTransactionHashBehaviour(LiquidityProvisionBaseBehaviour):
    """Prepare the 'exit pool' multisend tx."""

    state_id = "exit_pool_tx_hash"
    matching_round = ExitPoolTransactionHashRound

    def async_act(self) -> Generator:
        """
        Do the action.

        Steps:
        - Request the transaction hash for the safe transaction. This is the hash that needs to be signed by a threshold of agents.
        - Send the transaction hash as a transaction and wait for it to be mined.
        - Wait until ABCI application transitions to the next round.
        - Go to the next behaviour state (set done event).
        """

        with benchmark_tool.measure(
            self,
        ).local():

            strategy = self.period_state.most_voted_strategy

            # Prepare a uniswap tx list. We should check what token balances we have at this point.
            # It is possible that we don't need to swap. For now let's assume we have just USDT
            # and always swap back to it.
            multi_send_txs = []

            # Remove liquidity
            if strategy["pair"]["token_a"]["is_native"]:

                contract_api_msg = yield from self.get_contract_api_response(
                    performative=ContractApiMessage.Performative.GET_RAW_TRANSACTION,  # type: ignore
                    contract_address=self.period_state.router_contract_address,
                    contract_id=str(UniswapV2Router02Contract.contract_id),
                    contract_callable="get_method_data",
                    method_name="remove_liquidity_ETH",
                    token=strategy["pair"]["token_b"]["address"],
                    liquidity=strategy["liquidity_to_remove"],
                    amount_token_min=int(
                        strategy["pair"]["token_b"]["amount_desired_min"]
                    ),  # FIX, get actual amount
                    amount_ETH_min=int(
                        strategy["pair"]["token_a"]["amount_desired_min"]
                    ),
                    to=self.period_state.safe_contract_address,
                    deadline=strategy["deadline"],
                )
                liquidity_data = cast(
                    bytes, contract_api_msg.raw_transaction.body["data"]
                )
                multi_send_txs.append(
                    {
                        "operation": MultiSendOperation.CALL,
                        "to": self.period_state.multisend_contract_address,
                        "value": 0,
                        "data": liquidity_data,
                    }
                )

            else:

                contract_api_msg = yield from self.get_contract_api_response(
                    performative=ContractApiMessage.Performative.GET_RAW_TRANSACTION,  # type: ignore
                    contract_address=self.period_state.router_contract_address,
                    contract_id=str(UniswapV2Router02Contract.contract_id),
                    contract_callable="get_method_data",
                    method_name="remove_liquidity",
                    token_a=strategy["pair"]["token_a"]["address"],
                    token_b=strategy["pair"]["token_b"]["address"],
                    liquidity=strategy["liquidity_to_remove"],
                    amount_a_min=int(strategy["pair"]["token_a"]["amount_desired_min"]),
                    amount_b_min=int(strategy["pair"]["token_b"]["amount_desired_min"]),
                    to=self.period_state.safe_contract_address,
                    deadline=strategy["deadline"],
                )
                liquidity_data = cast(
                    bytes, contract_api_msg.raw_transaction.body["data"]
                )
                multi_send_txs.append(
                    {
                        "operation": MultiSendOperation.CALL,
                        "to": self.period_state.multisend_contract_address,
                        "value": 0,
                        "data": liquidity_data,
                    }
                )

<<<<<<< HEAD
            # Remove allowance for token A (only if it is not native)
            if not strategy["pair"]["token_a"]["is_native"]:
                contract_api_msg = yield from self.get_contract_api_response(
                    performative=ContractApiMessage.Performative.GET_RAW_TRANSACTION,  # type: ignore
                    contract_address=strategy["pair"]["token_a"]["address"],
                    contract_id=str(UniswapV2ERC20Contract.contract_id),
                    contract_callable="get_method_data",
                    method_name="approve",
                    spender=self.period_state.router_contract_address,
                    value=0,
                )
                allowance_a_data = cast(
                    bytes, contract_api_msg.raw_transaction.body["data"]
                )
                multi_send_txs.append(
                    {
                        "operation": MultiSendOperation.CALL,
                        "to": self.period_state.multisend_contract_address,
                        "value": 0,
                        "data": HexBytes(allowance_a_data.hex()),
                    }
                )
=======
            # Remove allowance for token A (can be native or not)
            contract_api_msg = yield from self.get_contract_api_response(
                performative=ContractApiMessage.Performative.GET_RAW_TRANSACTION,  # type: ignore
                contract_address=strategy["pair"]["token_a"]["address"],
                contract_id=str(UniswapV2ERC20Contract.contract_id),
                contract_callable="get_method_data",
                method_name="approve",
                spender=self.period_state.router_contract_address,
                value=0,
            )
            allowance_a_data = cast(
                bytes, contract_api_msg.raw_transaction.body["data"]
            )
            multi_send_txs.append(
                {
                    # FIXME: CALL or DELEGATE_CALL? # pylint: disable=fixme
                    "operation": MultiSendOperation.CALL,
                    "to": self.period_state.multisend_contract_address,
                    "value": 0,
                    "data": allowance_a_data,
                }
            )
>>>>>>> 108ad8dd

            # Remove allowance for token B (always non-native)
            contract_api_msg = yield from self.get_contract_api_response(
                performative=ContractApiMessage.Performative.GET_RAW_TRANSACTION,  # type: ignore
                contract_address=strategy["pair"]["token_b"]["address"],
                contract_id=str(UniswapV2ERC20Contract.contract_id),
                contract_callable="get_method_data",
                method_name="approve",
                spender=self.period_state.router_contract_address,
                value=0,
            )
            allowance_b_data = cast(
                bytes, contract_api_msg.raw_transaction.body["data"]
            )
            multi_send_txs.append(
                {
                    "operation": MultiSendOperation.CALL,
                    "to": self.period_state.multisend_contract_address,
                    "value": 0,
                    "data": allowance_b_data,
                }
            )

            # Swap first token back (can be native or not)
            if strategy["pair"]["token_a"]["is_native"]:
                contract_api_msg = yield from self.get_contract_api_response(
                    performative=ContractApiMessage.Performative.GET_RAW_TRANSACTION,  # type: ignore
                    contract_address=self.period_state.router_contract_address,
                    contract_id=str(UniswapV2Router02Contract.contract_id),
                    contract_callable="get_method_data",
                    method_name="swap_exact_ETH_for_tokens",
                    amount_out_min=int(strategy["pair"]["token_a"]["amount_out_min"]),
                    path=[
                        strategy["pair"]["token_a"]["address"],
                        strategy["base"]["address"],
                    ],
                    to=self.period_state.safe_contract_address,
                    deadline=strategy["deadline"],
                )
                swap_a_data = cast(bytes, contract_api_msg.raw_transaction.body["data"])
                multi_send_txs.append(
                    {
                        "operation": MultiSendOperation.CALL,
                        "to": self.period_state.multisend_contract_address,
                        "value": 0,
                        "data": swap_a_data,
                    }
                )

            else:
                contract_api_msg = yield from self.get_contract_api_response(
                    performative=ContractApiMessage.Performative.GET_RAW_TRANSACTION,  # type: ignore
                    contract_address=self.period_state.router_contract_address,
                    contract_id=str(UniswapV2Router02Contract.contract_id),
                    contract_callable="get_method_data",
                    method_name="swap_exact_tokens_for_tokens",
                    amount_in=int(strategy["pair"]["token_a"]["amount_out_min"]),
                    amount_out_min=int(strategy["base"]["amount_in_a"]),
                    path=[
                        strategy["pair"]["token_a"]["address"],
                        strategy["base"]["address"],
                    ],
                    to=self.period_state.safe_contract_address,
                    deadline=strategy["deadline"],
                )
                swap_a_data = cast(bytes, contract_api_msg.raw_transaction.body["data"])
                multi_send_txs.append(
                    {
                        "operation": MultiSendOperation.CALL,
                        "to": self.period_state.multisend_contract_address,
                        "value": 0,
                        "data": swap_a_data,
                    }
                )

            # Swap second token back (always non-native)
            contract_api_msg = yield from self.get_contract_api_response(
                performative=ContractApiMessage.Performative.GET_RAW_TRANSACTION,  # type: ignore
                contract_address=self.period_state.router_contract_address,
                contract_id=str(UniswapV2Router02Contract.contract_id),
                contract_callable="get_method_data",
                method_name="swap_exact_tokens_for_tokens",
                amount_in=int(strategy["pair"]["token_b"]["amount_out_min"]),
                amount_out_min=int(strategy["base"]["amount_in_b"]),
                path=[
                    strategy["pair"]["token_b"]["address"],
                    strategy["base"]["address"],
                ],
                to=self.period_state.safe_contract_address,
                deadline=strategy["deadline"],
            )
            swap_b_data = cast(bytes, contract_api_msg.raw_transaction.body["data"])
            multi_send_txs.append(
                {
                    "operation": MultiSendOperation.CALL,
                    "to": self.period_state.multisend_contract_address,
                    "value": 0,
                    "data": swap_b_data,
                }
            )

            # Get the tx list data from multisend contract
            contract_api_msg = yield from self.get_contract_api_response(
                performative=ContractApiMessage.Performative.GET_RAW_TRANSACTION,  # type: ignore
                contract_address=self.period_state.safe_contract_address,
                contract_id=str(MultiSendContract.contract_id),
                contract_callable="get_tx_data",
                multi_send_txs=multi_send_txs,
            )
            multisend_data = cast(str, contract_api_msg.raw_transaction.body["data"])
            multisend_data = multisend_data[2:]
            self.context.logger.info(f"Multisend data: {multisend_data}")
            # Get the tx hash from Gnosis Safe contract
            contract_api_msg = yield from self.get_contract_api_response(
                performative=ContractApiMessage.Performative.GET_RAW_TRANSACTION,  # type: ignore
                contract_address=self.period_state.safe_contract_address,
                contract_id=str(GnosisSafeContract.contract_id),
                contract_callable="get_raw_safe_transaction_hash",
                to_address=self.period_state.multisend_contract_address,
                value=ETHER_VALUE,
                data=bytes.fromhex(multisend_data),
                safe_tx_gas=strategy["safe_tx_gas"],
                safe_nonce=strategy["safe_nonce"],
            )
            safe_tx_hash = cast(str, contract_api_msg.raw_transaction.body["tx_hash"])
            safe_tx_hash = safe_tx_hash[2:]
            self.context.logger.info(f"Hash of the Safe transaction: {safe_tx_hash}")
            payload = TransactionHashPayload(
                sender=self.context.agent_address,
                tx_hash=json.dumps(
                    {"tx_hash": safe_tx_hash, "tx_data": multisend_data}
                ),  # TOFIX
            )

        with benchmark_tool.measure(
            self,
        ).consensus():
            yield from self.send_a2a_transaction(payload)
            yield from self.wait_until_round_end()

        self.set_done()


class ExitPoolTransactionSignatureBehaviour(TransactionSignatureBaseBehaviour):
    """Prepare the 'exit pool' multisend tx."""

    state_id = "exit_pool_tx_signature"
    matching_round = ExitPoolTransactionSignatureRound


class ExitPoolTransactionSendBehaviour(TransactionSendBaseBehaviour):
    """Prepare the 'exit pool' multisend tx."""

    state_id = "exit_pool_tx_send"
    matching_round = ExitPoolTransactionSendRound


class ExitPoolTransactionValidationBehaviour(TransactionValidationBaseBehaviour):
    """Prepare the 'exit pool' multisend tx."""

    state_id = "exit_pool_tx_validation"
    matching_round = ExitPoolTransactionValidationRound


class ExitPoolRandomnessBehaviour(RandomnessBehaviourPriceEstimation):
    """Get randomness."""

    state_id = "exit_pool_randomness"
    matching_round = ExitPoolRandomnessRound


class ExitPoolSelectKeeperBehaviour(SelectKeeperBehaviour):
    """'exit pool' select keeper."""

    state_id = "exit_pool_select_keeper"
    matching_round = ExitPoolSelectKeeperRound


class LiquidityProvisionConsensusBehaviour(AbstractRoundBehaviour):
    """This behaviour manages the consensus stages for the liquidity provision."""

    initial_state_cls = StrategyEvaluationBehaviour
    abci_app_cls = LiquidityProvisionAbciApp  # type: ignore
    behaviour_states: Set[Type[LiquidityProvisionBaseBehaviour]] = {  # type: ignore
        StrategyEvaluationBehaviour,  # type: ignore
        EnterPoolTransactionHashBehaviour,  # type: ignore
        EnterPoolTransactionSignatureBehaviour,  # type: ignore
        EnterPoolTransactionSendBehaviour,  # type: ignore
        EnterPoolTransactionValidationBehaviour,  # type: ignore
        EnterPoolRandomnessBehaviour,  # type: ignore
        EnterPoolSelectKeeperBehaviour,  # type: ignore
        ExitPoolTransactionHashBehaviour,  # type: ignore
        ExitPoolTransactionSignatureBehaviour,  # type: ignore
        ExitPoolTransactionSendBehaviour,  # type: ignore
        ExitPoolTransactionValidationBehaviour,  # type: ignore
        ExitPoolRandomnessBehaviour,  # type: ignore
        ExitPoolSelectKeeperBehaviour,  # type: ignore
        ResetBehaviour,  # type: ignore
        ResetAndPauseBehaviour,  # type: ignore
    }

    def setup(self) -> None:
        """Set up the behaviour."""
        super().setup()
        benchmark_tool.logger = self.context.logger<|MERGE_RESOLUTION|>--- conflicted
+++ resolved
@@ -25,6 +25,7 @@
 from typing import Generator, Optional, Set, Type, cast
 
 from aea_ledger_ethereum import EthereumApi
+from hexbytes import HexBytes
 
 from packages.valory.contracts.gnosis_safe.contract import (
     GnosisSafeContract,
@@ -464,15 +465,9 @@
             multi_send_txs.append(
                 {
                     "operation": MultiSendOperation.CALL,
-<<<<<<< HEAD
                     "to": self.period_state.router_contract_address,
                     "value": 0,
                     "data": HexBytes(swap_a_data.hex()),
-=======
-                    "to": self.period_state.multisend_contract_address,
-                    "value": 0,
-                    "data": swap_a_data,
->>>>>>> 108ad8dd
                 }
             )
 
@@ -496,7 +491,6 @@
             multi_send_txs.append(
                 {
                     "operation": MultiSendOperation.CALL,
-<<<<<<< HEAD
                     "to": self.period_state.router_contract_address,
                     "value": 0,
                     "data": HexBytes(swap_b_data.hex()),
@@ -526,37 +520,6 @@
                         "data": HexBytes(allowance_a_data.hex()),
                     }
                 )
-=======
-                    "to": self.period_state.multisend_contract_address,
-                    "value": 0,
-                    "data": swap_b_data,
-                }
-            )
-
-            # Add allowance for token A (can be native or not)
-            contract_api_msg = yield from self.get_contract_api_response(
-                performative=ContractApiMessage.Performative.GET_RAW_TRANSACTION,  # type: ignore
-                contract_address=strategy["pair"]["token_a"]["address"],
-                contract_id=str(UniswapV2ERC20Contract.contract_id),
-                contract_callable="get_method_data",
-                method_name="approve",
-                spender=self.period_state.router_contract_address,
-                # We are setting the max (default) allowance here, but it would be better to calculate the minimum required value (but for that we might need some prices).
-                value=MAX_ALLOWANCE,
-            )
-            allowance_a_data = cast(
-                bytes, contract_api_msg.raw_transaction.body["data"]
-            )
-            multi_send_txs.append(
-                {
-                    # FIXME: CALL or DELEGATE_CALL? # pylint: disable=fixme
-                    "operation": MultiSendOperation.CALL,
-                    "to": self.period_state.multisend_contract_address,
-                    "value": 0,
-                    "data": allowance_a_data,
-                }
-            )
->>>>>>> 108ad8dd
 
             # Add allowance for token B (always non-native)
             contract_api_msg = yield from self.get_contract_api_response(
@@ -575,15 +538,9 @@
             multi_send_txs.append(
                 {
                     "operation": MultiSendOperation.CALL,
-<<<<<<< HEAD
                     "to": strategy["pair"]["token_b"]["address"],
                     "value": 0,
                     "data": HexBytes(allowance_b_data.hex()),
-=======
-                    "to": self.period_state.multisend_contract_address,
-                    "value": 0,
-                    "data": allowance_b_data,
->>>>>>> 108ad8dd
                 }
             )
 
@@ -614,15 +571,9 @@
                 multi_send_txs.append(
                     {
                         "operation": MultiSendOperation.CALL,
-<<<<<<< HEAD
                         "to": self.period_state.router_contract_address,
                         "value": int(strategy["pair"]["token_a"]["amount_desired"]),
                         "data": HexBytes(liquidity_data.hex()),
-=======
-                        "to": self.period_state.multisend_contract_address,
-                        "value": 0,
-                        "data": liquidity_data,
->>>>>>> 108ad8dd
                     }
                 )
 
@@ -652,15 +603,9 @@
                 multi_send_txs.append(
                     {
                         "operation": MultiSendOperation.CALL,
-<<<<<<< HEAD
                         "to": self.period_state.router_contract_address,
                         "value": 0,
                         "data": HexBytes(liquidity_data.hex()),
-=======
-                        "to": self.period_state.multisend_contract_address,
-                        "value": 0,
-                        "data": liquidity_data,
->>>>>>> 108ad8dd
                     }
                 )
 
@@ -830,7 +775,6 @@
                     }
                 )
 
-<<<<<<< HEAD
             # Remove allowance for token A (only if it is not native)
             if not strategy["pair"]["token_a"]["is_native"]:
                 contract_api_msg = yield from self.get_contract_api_response(
@@ -853,30 +797,6 @@
                         "data": HexBytes(allowance_a_data.hex()),
                     }
                 )
-=======
-            # Remove allowance for token A (can be native or not)
-            contract_api_msg = yield from self.get_contract_api_response(
-                performative=ContractApiMessage.Performative.GET_RAW_TRANSACTION,  # type: ignore
-                contract_address=strategy["pair"]["token_a"]["address"],
-                contract_id=str(UniswapV2ERC20Contract.contract_id),
-                contract_callable="get_method_data",
-                method_name="approve",
-                spender=self.period_state.router_contract_address,
-                value=0,
-            )
-            allowance_a_data = cast(
-                bytes, contract_api_msg.raw_transaction.body["data"]
-            )
-            multi_send_txs.append(
-                {
-                    # FIXME: CALL or DELEGATE_CALL? # pylint: disable=fixme
-                    "operation": MultiSendOperation.CALL,
-                    "to": self.period_state.multisend_contract_address,
-                    "value": 0,
-                    "data": allowance_a_data,
-                }
-            )
->>>>>>> 108ad8dd
 
             # Remove allowance for token B (always non-native)
             contract_api_msg = yield from self.get_contract_api_response(
