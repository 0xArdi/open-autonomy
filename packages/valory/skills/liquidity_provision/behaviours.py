# -*- coding: utf-8 -*-
# ------------------------------------------------------------------------------
#
#   Copyright 2021 Valory AG
#
#   Licensed under the Apache License, Version 2.0 (the "License");
#   you may not use this file except in compliance with the License.
#   You may obtain a copy of the License at
#
#       http://www.apache.org/licenses/LICENSE-2.0
#
#   Unless required by applicable law or agreed to in writing, software
#   distributed under the License is distributed on an "AS IS" BASIS,
#   WITHOUT WARRANTIES OR CONDITIONS OF ANY KIND, either express or implied.
#   See the License for the specific language governing permissions and
#   limitations under the License.
#
# ------------------------------------------------------------------------------

"""This module contains the behaviours for the 'liquidity_provision' skill."""
import binascii
import json
import pprint
from abc import ABC
from typing import Generator, Optional, Set, Type, cast

from aea_ledger_ethereum import EthereumApi
from hexbytes import HexBytes

from packages.open_aea.protocols.signing import SigningMessage
from packages.valory.contracts.gnosis_safe.contract import GnosisSafeContract
from packages.valory.contracts.multisend.contract import (
    MultiSendContract,
    MultiSendOperation,
)
from packages.valory.contracts.uniswap_v2_erc20.contract import UniswapV2ERC20Contract
from packages.valory.contracts.uniswap_v2_router_02.contract import (
    UniswapV2Router02Contract,
)
from packages.valory.protocols.contract_api import ContractApiMessage
from packages.valory.skills.abstract_round_abci.behaviours import (
    AbstractRoundBehaviour,
    BaseState,
)
from packages.valory.skills.abstract_round_abci.utils import BenchmarkTool
from packages.valory.skills.liquidity_provision.models import Params, SharedState
from packages.valory.skills.liquidity_provision.payloads import (
    StrategyEvaluationPayload,
    StrategyType,
)
from packages.valory.skills.liquidity_provision.rounds import (
    DeploySafeRandomnessRound,
    DeploySafeSelectKeeperRound,
    EnterPoolRandomnessRound,
    EnterPoolSelectKeeperRound,
    EnterPoolTransactionHashRound,
    EnterPoolTransactionSendRound,
    EnterPoolTransactionSignatureRound,
    EnterPoolTransactionValidationRound,
    ExitPoolRandomnessRound,
    ExitPoolSelectKeeperRound,
    ExitPoolTransactionHashRound,
    ExitPoolTransactionSendRound,
    ExitPoolTransactionSignatureRound,
    ExitPoolTransactionValidationRound,
    LiquidityProvisionAbciApp,
    PeriodState,
    StrategyEvaluationRound,
)
from packages.valory.skills.price_estimation_abci.behaviours import (
    DeploySafeBehaviour as DeploySafeSendBehaviour,
)
from packages.valory.skills.price_estimation_abci.behaviours import (
    RandomnessBehaviour as RandomnessBehaviourPriceEstimation,
)
from packages.valory.skills.price_estimation_abci.behaviours import (
    RegistrationBehaviour,
    ResetAndPauseBehaviour,
    ResetBehaviour,
    SelectKeeperBehaviour,
    TendermintHealthcheckBehaviour,
)
from packages.valory.skills.price_estimation_abci.behaviours import (
    ValidateSafeBehaviour as DeploySafeValidationBehaviour,
)
from packages.valory.skills.price_estimation_abci.payloads import (
    FinalizationTxPayload,
    SignaturePayload,
    TransactionHashPayload,
    ValidatePayload,
)


TEMP_GAS = 10 ** 7  # TOFIX
TEMP_GAS_PRICE = 0.1  # TOFIX
ETHER_VALUE = 0  # TOFIX
SAFE_TX_GAS = 4000000  # TOFIX
MAX_ALLOWANCE = 2 ** 256 - 1
CURRENT_BLOCK_TIMESTAMP = 0  # TOFIX
WETH_ADDRESS = "0xe7f1725E7734CE288F8367e1Bb143E90bb3F0512"
TOKEN_A_ADDRESS = "0xDc64a140Aa3E981100a9becA4E685f962f0cF6C9"  # nosec
TOKEN_B_ADDRESS = "0x5FC8d32690cc91D4c39d9d3abcBD16989F875707"  # nosec

benchmark_tool = BenchmarkTool()


class LiquidityProvisionBaseBehaviour(BaseState, ABC):
    """Base state behaviour for the liquidity provision skill."""

    @property
    def period_state(self) -> PeriodState:
        """Return the period state."""
        return cast(PeriodState, cast(SharedState, self.context.state).period_state)

    @property
    def params(self) -> Params:
        """Return the params."""
        return cast(Params, self.context.params)


class TransactionSignatureBaseBehaviour(LiquidityProvisionBaseBehaviour):
    """Signature base behaviour."""

    def async_act(self) -> Generator:
        """
        Do the action.

        Steps:
        - Request the signature of the transaction hash.
        - Send the signature as a transaction and wait for it to be mined.
        - Wait until ABCI application transitions to the next round.
        - Go to the next behaviour state (set done event).
        """

        with benchmark_tool.measure(
            self,
        ).local():
            self.context.logger.info(
                f"Consensus reached on {self.state_id} tx hash: {self.period_state.most_voted_tx_hash}"
            )
            signature_hex = yield from self._get_safe_tx_signature()
            payload = SignaturePayload(self.context.agent_address, signature_hex)

        with benchmark_tool.measure(
            self,
        ).consensus():
            yield from self.send_a2a_transaction(payload)
            yield from self.wait_until_round_end()

        self.set_done()

    def _get_safe_tx_signature(self) -> Generator[None, None, str]:
        # is_deprecated_mode=True because we want to call Account.signHash,
        # which is the same used by gnosis-py
        safe_tx_hash_bytes = binascii.unhexlify(
            self.period_state.most_voted_tx_hash[:64]
        )
        self._send_signing_request(safe_tx_hash_bytes, is_deprecated_mode=True)
        signature_response = yield from self.wait_for_message()
        signature_hex = cast(SigningMessage, signature_response).signed_message.body
        # remove the leading '0x'
        signature_hex = signature_hex[2:]
        self.context.logger.info(f"Signature: {signature_hex}")
        return signature_hex


class TransactionSendBaseBehaviour(LiquidityProvisionBaseBehaviour):
    """Finalize state."""

    def async_act(self) -> Generator[None, None, None]:
        """
        Do the action.

        Steps:
        - If the agent is the keeper, then prepare the transaction and send it.
        - Otherwise, wait until the next round.
        - If a timeout is hit, set exit A event, otherwise set done event.
        """
        if self.context.agent_address != self.period_state.most_voted_keeper_address:
            yield from self._not_sender_act()
        else:
            yield from self._sender_act()

    def _not_sender_act(self) -> Generator:
        """Do the non-sender action."""
        with benchmark_tool.measure(
            self,
        ).consensus():
            yield from self.wait_until_round_end()
        self.set_done()

    def _sender_act(self) -> Generator[None, None, None]:
        """Do the sender action."""

        with benchmark_tool.measure(
            self,
        ).local():
            self.context.logger.info(
                "I am the designated sender, sending the safe transaction..."
            )
            tx_hash = yield from self._send_safe_transaction()
            if tx_hash is None:  # pragma: nocover
                raise RuntimeError("This needs to be fixed!")  # TOFIX
            self.context.logger.info(
                f"Transaction hash of the final transaction: {tx_hash}"
            )
            self.context.logger.info(
                f"Signatures: {pprint.pformat(self.period_state.participants)}"
            )
            payload = FinalizationTxPayload(self.context.agent_address, tx_hash)

        with benchmark_tool.measure(
            self,
        ).consensus():
            yield from self.send_a2a_transaction(payload)
            yield from self.wait_until_round_end()

        self.set_done()

    def _send_safe_transaction(self) -> Generator[None, None, Optional[str]]:
        """Send a Safe transaction using the participants' signatures."""
        contract_api_msg = yield from self.get_contract_api_response(
            performative=ContractApiMessage.Performative.GET_RAW_TRANSACTION,  # type: ignore
            contract_address=self.period_state.safe_contract_address,
            contract_id=str(GnosisSafeContract.contract_id),
            contract_callable="get_raw_safe_transaction",
            sender_address=self.context.agent_address,
            owners=tuple(self.period_state.participants),
            to_address=self.context.agent_address,
            value=ETHER_VALUE,
            data=self.period_state.most_voted_tx_data,
            safe_tx_gas=SAFE_TX_GAS,
            signatures_by_owner={
                key: payload.signature
                for key, payload in self.period_state.participant_to_signature.items()
            },
        )
        tx_hash = yield from self.send_raw_transaction(contract_api_msg.raw_transaction)
        if tx_hash is None:
            return None  # pragma: nocover
        self.context.logger.info(f"Sent tx hash: {tx_hash}")
        return tx_hash


class TransactionValidationBaseBehaviour(LiquidityProvisionBaseBehaviour):
    """ValidateTransaction."""

    def async_act(self) -> Generator:
        """
        Do the action.

        Steps:
        - Validate that the transaction hash provided by the keeper points to a valid transaction.
        - Send the transaction with the validation result and wait for it to be mined.
        - Wait until ABCI application transitions to the next round.
        - Go to the next behaviour state (set done event).
        """

        with benchmark_tool.measure(
            self,
        ).local():
            is_correct = yield from self.has_transaction_been_sent()
            payload = ValidatePayload(self.context.agent_address, is_correct)

        with benchmark_tool.measure(
            self,
        ).consensus():
            yield from self.send_a2a_transaction(payload)
            yield from self.wait_until_round_end()

        self.set_done()

    def has_transaction_been_sent(self) -> Generator[None, None, Optional[bool]]:
        """Contract deployment verification."""
        response = yield from self.get_transaction_receipt(
            self.period_state.final_tx_hash,
            self.params.retry_timeout,
            self.params.retry_attempts,
        )
        if response is None:  # pragma: nocover
            self.context.logger.info(
                f"tx {self.period_state.final_tx_hash} receipt check timed out!"
            )
            return None
        is_settled = EthereumApi.is_transaction_settled(response)
        if not is_settled:  # pragma: nocover
            self.context.logger.info(
                f"tx {self.period_state.final_tx_hash} not settled!"
            )
            return False
        contract_api_msg = yield from self.get_contract_api_response(
            performative=ContractApiMessage.Performative.GET_STATE,  # type: ignore
            contract_address=self.period_state.safe_contract_address,
            contract_id=str(GnosisSafeContract.contract_id),
            contract_callable="verify_tx",
            tx_hash=self.period_state.final_tx_hash,
            owners=tuple(self.period_state.participants),
            to_address=self.context.agent_address,
            signatures_by_owner={
                key: payload.signature
                for key, payload in self.period_state.participant_to_signature.items()
            },
        )
        if contract_api_msg.performative != ContractApiMessage.Performative.STATE:
            return False  # pragma: nocover
        verified = cast(bool, contract_api_msg.state.body["verified"])
        verified_log = (
            f"Verified result: {verified}"
            if verified
            else f"Verified result: {verified}, all: {contract_api_msg.state.body}"
        )
        self.context.logger.info(verified_log)
        return verified


class DeploySafeRandomnessBehaviour(RandomnessBehaviourPriceEstimation):
    """Get randomness."""

    state_id = "deploy_safe_randomness"
    matching_round = DeploySafeRandomnessRound


class DeploySafeSelectKeeperBehaviour(SelectKeeperBehaviour):
    """Select the keeper agent."""

    state_id = "deploy_safe_select_keeper"
    matching_round = DeploySafeSelectKeeperRound


def get_strategy_update() -> dict:
    """Get a strategy update."""
    strategy = {
        "action": StrategyType.GO,
        "chain": "Ethereum",
        "base": {
            "ticker": "WETH",
            "address": WETH_ADDRESS,
            "balance": 100,
        },
        "pair": {
            "token_a": {
                "ticker": "TKA",
                "address": TOKEN_A_ADDRESS,
                "amount": 1,
                "amount_min": 1,
                # If any, only token_a can be the native one (ETH, FTM...)
                "is_native": False,
            },
            "token_b": {
                "ticker": "TKB",
                "address": TOKEN_B_ADDRESS,
                "amount": 1,
                "amount_min": 1,
            },
        },
        "liquidity_to_remove": 1,
    }
    return strategy


class StrategyEvaluationBehaviour(LiquidityProvisionBaseBehaviour):
    """Evaluate the financial strategy."""

    state_id = "strategy_evaluation"
    matching_round = StrategyEvaluationRound

    def async_act(self) -> Generator:
        """Do the action."""

        with benchmark_tool.measure(
            self,
        ).local():

            strategy = get_strategy_update()
            if strategy["action"] == StrategyType.WAIT:  # pragma: nocover
                self.context.logger.info("Current strategy is still optimal. Waiting.")

            if strategy["action"] == StrategyType.GO:
                self.context.logger.info(
                    "Performing strategy update: moving into "
                    + f"{strategy['pair']['token_a']['ticker']}-{strategy['pair']['token_b']['ticker']} (pool {self.period_state.router_contract_address})"
                )
            strategy["action"] = strategy["action"].value  # type: ignore
            payload = StrategyEvaluationPayload(self.context.agent_address, strategy)

        with benchmark_tool.measure(
            self,
        ).consensus():
            yield from self.send_a2a_transaction(payload)
            yield from self.wait_until_round_end()

        self.set_done()


class EnterPoolTransactionHashBehaviour(LiquidityProvisionBaseBehaviour):
    """Prepare the 'enter pool' multisend tx."""

    state_id = "enter_pool_tx_hash"
    matching_round = EnterPoolTransactionHashRound

    def async_act(self) -> Generator:
        """
        Do the action.

        Steps:
        - Request the transaction hash for the safe transaction. This is the hash that needs to be signed by a threshold of agents.
        - Send the transaction hash as a transaction and wait for it to be mined.
        - Wait until ABCI application transitions to the next round.
        - Go to the next behaviour state (set done event).
        """

        with benchmark_tool.measure(
            self,
        ).local():

            strategy = self.period_state.most_voted_strategy

            # Prepare a uniswap tx list. We should check what token balances we have at this point.
            # It is possible that we don't need to swap. For now let's assume we have just USDT
            # and always swap back to it.
            multi_send_txs = []

            # Swap first token (can be native or not)
            method_name = (
                "swap_exact_tokens_for_ETH"
                if strategy["pair"]["token_a"]["is_native"]
                else "swap_exact_tokens_for_tokens"
            )

            contract_api_msg = yield from self.get_contract_api_response(
                performative=ContractApiMessage.Performative.GET_RAW_TRANSACTION,  # type: ignore
                contract_address=self.period_state.router_contract_address,
                contract_id=str(UniswapV2Router02Contract.contract_id),
                contract_callable="get_method_data",
                method_name=method_name,
                amount_in=int(strategy["pair"]["token_a"]["amount"]),
                amount_out_min=int(strategy["pair"]["token_a"]["amount_min"]),
                path=[
                    strategy["base"]["address"],
                    strategy["pair"]["token_a"]["address"],
                ],
                to=self.period_state.safe_contract_address,
                deadline=CURRENT_BLOCK_TIMESTAMP + 300,  # 5 min into the future
            )
            swap_a_data = cast(bytes, contract_api_msg.raw_transaction.body["data"])
            multi_send_txs.append(
                {
                    # FIXME: CALL or DELEGATE_CALL? # pylint: disable=fixme
                    "operation": MultiSendOperation.CALL,
                    "to": self.period_state.multisend_contract_address,
                    "value": 1,
                    "data": HexBytes(swap_a_data.hex()),
                }
            )

            # Swap second token (always non-native)
            contract_api_msg = yield from self.get_contract_api_response(
                performative=ContractApiMessage.Performative.GET_RAW_TRANSACTION,  # type: ignore
                contract_address=self.period_state.router_contract_address,
                contract_id=str(UniswapV2Router02Contract.contract_id),
                contract_callable="get_method_data",
                method_name="swap_exact_tokens_for_tokens",
                amount_in=int(strategy["pair"]["token_b"]["amount"]),
                amount_out_min=int(strategy["pair"]["token_b"]["amount_min"]),
                path=[
                    strategy["base"]["address"],
                    strategy["pair"]["token_b"]["address"],
                ],
                to=self.period_state.safe_contract_address,
                deadline=CURRENT_BLOCK_TIMESTAMP + 300,  # 5 min into the future
            )
            swap_b_data = cast(bytes, contract_api_msg.raw_transaction.body["data"])
            multi_send_txs.append(
                {
                    # FIXME: CALL or DELEGATE_CALL? # pylint: disable=fixme
                    "operation": MultiSendOperation.CALL,
                    "to": self.period_state.multisend_contract_address,
                    "value": 1,
                    "data": HexBytes(swap_b_data.hex()),
                }
            )

            # Add allowance for token A (can be native or not)
            contract_api_msg = yield from self.get_contract_api_response(
                performative=ContractApiMessage.Performative.GET_RAW_TRANSACTION,  # type: ignore
                contract_address=strategy["pair"]["token_a"]["address"],
                contract_id=str(UniswapV2ERC20Contract.contract_id),
                contract_callable="get_method_data",
                method_name="approve",
                spender=self.period_state.router_contract_address,
                # We are setting the max (default) allowance here, but it would be better to calculate the minimum required value (but for that we might need some prices).
                value=MAX_ALLOWANCE,
            )
            allowance_a_data = cast(
                bytes, contract_api_msg.raw_transaction.body["data"]
            )
            multi_send_txs.append(
                {
                    # FIXME: CALL or DELEGATE_CALL? # pylint: disable=fixme
                    "operation": MultiSendOperation.CALL,
                    "to": self.period_state.multisend_contract_address,
                    "value": 1,
                    "data": HexBytes(allowance_a_data.hex()),
                }
            )

            # Add allowance for token B (always non-native)
            contract_api_msg = yield from self.get_contract_api_response(
                performative=ContractApiMessage.Performative.GET_RAW_TRANSACTION,  # type: ignore
                contract_address=strategy["pair"]["token_b"]["address"],
                contract_id=str(UniswapV2ERC20Contract.contract_id),
                contract_callable="get_method_data",
                method_name="approve",
                spender=self.period_state.router_contract_address,
                # We are setting the max (default) allowance here, but it would be better to calculate the minimum required value (but for that we might need some prices).
                value=MAX_ALLOWANCE,
            )
            allowance_b_data = cast(
                bytes, contract_api_msg.raw_transaction.body["data"]
            )
            multi_send_txs.append(
                {
                    # FIXME: CALL or DELEGATE_CALL? # pylint: disable=fixme
                    "operation": MultiSendOperation.CALL,
                    "to": self.period_state.multisend_contract_address,
                    "value": 1,
                    "data": HexBytes(allowance_b_data.hex()),
                }
            )

            # Add liquidity
            if strategy["pair"]["token_a"]["is_native"]:

                contract_api_msg = yield from self.get_contract_api_response(
                    performative=ContractApiMessage.Performative.GET_RAW_TRANSACTION,  # type: ignore
                    contract_address=self.period_state.router_contract_address,
                    contract_id=str(UniswapV2Router02Contract.contract_id),
                    contract_callable="get_method_data",
                    method_name="add_liquidity_ETH",
                    token=strategy["pair"]["token_b"]["address"],
                    amount_token_desired=int(strategy["pair"]["token_b"]["amount"]),
                    amount_token_min=int(
                        strategy["pair"]["token_b"]["amount_min"] * 0.99
                    ),  # Review this factor. For now, we don't want to lose more than 1% here.
                    amount_ETH_min=int(
                        strategy["pair"]["token_a"]["amount_min"] * 0.99
                    ),  # Review this factor. For now, we don't want to lose more than 1% here.
                    to=self.period_state.safe_contract_address,
                    deadline=CURRENT_BLOCK_TIMESTAMP + 300,  # 5 min into the future
                )
                liquidity_data = cast(
                    bytes, contract_api_msg.raw_transaction.body["data"]
                )
                multi_send_txs.append(
                    {
                        # FIXME: CALL or DELEGATE_CALL? # pylint: disable=fixme
                        "operation": MultiSendOperation.CALL,
                        "to": self.period_state.multisend_contract_address,
                        "value": 1,
                        "data": HexBytes(liquidity_data.hex()),
                    }
                )

            else:

                contract_api_msg = yield from self.get_contract_api_response(
                    performative=ContractApiMessage.Performative.GET_RAW_TRANSACTION,  # type: ignore
                    contract_address=self.period_state.router_contract_address,
                    contract_id=str(UniswapV2Router02Contract.contract_id),
                    contract_callable="get_method_data",
                    method_name="add_liquidity",
                    token_a=strategy["pair"]["token_a"]["address"],
                    token_b=strategy["pair"]["token_b"]["address"],
                    amount_a_desired=int(strategy["pair"]["token_a"]["amount"]),
                    amount_b_desired=int(strategy["pair"]["token_b"]["amount"]),
                    amount_a_min=int(
                        strategy["pair"]["token_a"]["amount_min"] * 0.99
                    ),  # Review this factor. For now, we don't want to lose more than 1% here.
                    amount_b_min=int(
                        strategy["pair"]["token_b"]["amount_min"] * 0.99
                    ),  # Review this factor. For now, we don't want to lose more than 1% here.
                    to=self.period_state.safe_contract_address,
                    deadline=CURRENT_BLOCK_TIMESTAMP + 300,  # 5 min into the future
                )
                liquidity_data = cast(
                    bytes, contract_api_msg.raw_transaction.body["data"]
                )
                multi_send_txs.append(
                    {
                        # FIXME: CALL or DELEGATE_CALL? # pylint: disable=fixme
                        "operation": MultiSendOperation.CALL,
                        "to": self.period_state.multisend_contract_address,
                        "value": 1,
                        "data": HexBytes(liquidity_data.hex()),
                    }
                )

            # Get the tx list data from multisend contract
            contract_api_msg = yield from self.get_contract_api_response(
                performative=ContractApiMessage.Performative.GET_RAW_TRANSACTION,  # type: ignore
                contract_address=self.period_state.safe_contract_address,
                contract_id=str(MultiSendContract.contract_id),
                contract_callable="get_tx_data",
                multi_send_txs=multi_send_txs,
            )
<<<<<<< HEAD
            multisend_data = cast(str, contract_api_msg.raw_transaction.body["data"]).encode()
=======
            multisend_data = cast(str, contract_api_msg.raw_transaction.body["data"])
>>>>>>> cec06865

            # Get the tx hash from Gnosis Safe contract
            contract_api_msg = yield from self.get_contract_api_response(
                performative=ContractApiMessage.Performative.GET_RAW_TRANSACTION,  # type: ignore
                contract_address=self.period_state.safe_contract_address,
                contract_id=str(GnosisSafeContract.contract_id),
                contract_callable="get_raw_safe_transaction_hash",
                to_address=self.period_state.multisend_contract_address,
                value=ETHER_VALUE,
                data=multisend_data,
            )
            safe_tx_hash = cast(str, contract_api_msg.raw_transaction.body["tx_hash"])
            safe_tx_hash = safe_tx_hash[2:]
            self.context.logger.info(f"Hash of the Safe transaction: {safe_tx_hash}")

            payload = TransactionHashPayload(
                sender=self.context.agent_address,
<<<<<<< HEAD
                tx_hash=safe_tx_hash,
                tx_data=multisend_data,
=======
                tx_hash=json.dumps(
                    {"tx_hash": safe_tx_hash, "tx_data": multisend_data}
                ),  # TOFIX
>>>>>>> cec06865
            )

        with benchmark_tool.measure(
            self,
        ).consensus():
            yield from self.send_a2a_transaction(payload)
            yield from self.wait_until_round_end()

        self.set_done()


class EnterPoolTransactionSignatureBehaviour(TransactionSignatureBaseBehaviour):
    """Sign the 'enter pool' multisend tx."""

    state_id = "enter_pool_tx_signature"
    matching_round = EnterPoolTransactionSignatureRound


class EnterPoolTransactionSendBehaviour(TransactionSendBaseBehaviour):
    """Send the 'enter pool' multisend tx."""

    state_id = "enter_pool_tx_send"
    matching_round = EnterPoolTransactionSendRound


class EnterPoolTransactionValidationBehaviour(TransactionValidationBaseBehaviour):
    """Validate the 'enter pool' multisend tx."""

    state_id = "enter_pool_tx_validation"
    matching_round = EnterPoolTransactionValidationRound


class EnterPoolRandomnessBehaviour(RandomnessBehaviourPriceEstimation):
    """Get randomness."""

    state_id = "enter_pool_randomness"
    matching_round = EnterPoolRandomnessRound


class EnterPoolSelectKeeperBehaviour(SelectKeeperBehaviour):
    """'exit pool' select keeper."""

    state_id = "enter_pool_select_keeper"
    matching_round = EnterPoolSelectKeeperRound


class ExitPoolTransactionHashBehaviour(LiquidityProvisionBaseBehaviour):
    """Prepare the 'exit pool' multisend tx."""

    state_id = "exit_pool_tx_hash"
    matching_round = ExitPoolTransactionHashRound

    def async_act(self) -> Generator:
        """
        Do the action.

        Steps:
        - Request the transaction hash for the safe transaction. This is the hash that needs to be signed by a threshold of agents.
        - Send the transaction hash as a transaction and wait for it to be mined.
        - Wait until ABCI application transitions to the next round.
        - Go to the next behaviour state (set done event).
        """

        with benchmark_tool.measure(
            self,
        ).local():

            strategy = self.period_state.most_voted_strategy

            # Prepare a uniswap tx list. We should check what token balances we have at this point.
            # It is possible that we don't need to swap. For now let's assume we have just USDT
            # and always swap back to it.
            multi_send_txs = []

            # Remove liquidity
            if strategy["pair"]["token_a"]["is_native"]:

                contract_api_msg = yield from self.get_contract_api_response(
                    performative=ContractApiMessage.Performative.GET_RAW_TRANSACTION,  # type: ignore
                    contract_address=self.period_state.router_contract_address,
                    contract_id=str(UniswapV2Router02Contract.contract_id),
                    contract_callable="get_method_data",
                    method_name="remove_liquidity_ETH",
                    token=strategy["pair"]["token_b"]["address"],
                    liquidity=strategy["liquidity_to_remove"],
                    amount_token_min=int(strategy["pair"]["token_b"]["amount_min"]),
                    amount_ETH_min=int(strategy["pair"]["token_a"]["amount_min"]),
                    to=self.period_state.safe_contract_address,
                    deadline=CURRENT_BLOCK_TIMESTAMP + 300,  # 5 min into the future
                )
                liquidity_data = cast(
                    bytes, contract_api_msg.raw_transaction.body["data"]
                )
                multi_send_txs.append(
                    {
                        # FIXME: CALL or DELEGATE_CALL? # pylint: disable=fixme
                        "operation": MultiSendOperation.CALL,
                        "to": self.period_state.multisend_contract_address,
                        "value": 0,
                        "data": HexBytes(liquidity_data.hex()),
                    }
                )

            else:

                contract_api_msg = yield from self.get_contract_api_response(
                    performative=ContractApiMessage.Performative.GET_RAW_TRANSACTION,  # type: ignore
                    contract_address=self.period_state.router_contract_address,
                    contract_id=str(UniswapV2Router02Contract.contract_id),
                    contract_callable="get_method_data",
                    method_name="remove_liquidity",
                    token_a=strategy["pair"]["token_a"]["address"],
                    token_b=strategy["pair"]["token_b"]["address"],
                    liquidity=strategy["liquidity_to_remove"],
                    amount_a_min=int(strategy["pair"]["token_a"]["amount_min"]),
                    amount_b_min=int(strategy["pair"]["token_b"]["amount_min"]),
                    to=self.period_state.safe_contract_address,
                    deadline=CURRENT_BLOCK_TIMESTAMP + 300,  # 5 min into the future
                )
                liquidity_data = cast(
                    bytes, contract_api_msg.raw_transaction.body["data"]
                )
                multi_send_txs.append(
                    {
                        # FIXME: CALL or DELEGATE_CALL? # pylint: disable=fixme
                        "operation": MultiSendOperation.CALL,
                        "to": self.period_state.multisend_contract_address,
                        "value": 0,
                        "data": HexBytes(liquidity_data.hex()),
                    }
                )

            # Remove allowance for token A (can be native or not)
            contract_api_msg = yield from self.get_contract_api_response(
                performative=ContractApiMessage.Performative.GET_RAW_TRANSACTION,  # type: ignore
                contract_address=strategy["pair"]["token_a"]["address"],
                contract_id=str(UniswapV2ERC20Contract.contract_id),
                contract_callable="get_method_data",
                method_name="approve",
                spender=self.period_state.router_contract_address,
                value=0,
            )
            allowance_a_data = cast(
                bytes, contract_api_msg.raw_transaction.body["data"]
            )
            multi_send_txs.append(
                {
                    # FIXME: CALL or DELEGATE_CALL? # pylint: disable=fixme
                    "operation": MultiSendOperation.CALL,
                    "to": self.period_state.multisend_contract_address,
                    "value": 0,
                    "data": HexBytes(allowance_a_data.hex()),
                }
            )

            # Remove allowance for token B (always non-native)
            contract_api_msg = yield from self.get_contract_api_response(
                performative=ContractApiMessage.Performative.GET_RAW_TRANSACTION,  # type: ignore
                contract_address=strategy["pair"]["token_b"]["address"],
                contract_id=str(UniswapV2ERC20Contract.contract_id),
                contract_callable="get_method_data",
                method_name="approve",
                spender=self.period_state.router_contract_address,
                value=0,
            )
            allowance_b_data = cast(
                bytes, contract_api_msg.raw_transaction.body["data"]
            )
            multi_send_txs.append(
                {
                    # FIXME: CALL or DELEGATE_CALL? # pylint: disable=fixme
                    "operation": MultiSendOperation.CALL,
                    "to": self.period_state.multisend_contract_address,
                    "value": 0,
                    "data": HexBytes(allowance_b_data.hex()),
                }
            )

            # Swap first token back (can be native or not)
            if strategy["pair"]["token_a"]["is_native"]:

                contract_api_msg = yield from self.get_contract_api_response(
                    performative=ContractApiMessage.Performative.GET_RAW_TRANSACTION,  # type: ignore
                    contract_address=self.period_state.router_contract_address,
                    contract_id=str(UniswapV2Router02Contract.contract_id),
                    contract_callable="get_method_data",
                    method_name="swap_exact_ETH_for_tokens",
                    amount_out_min=int(strategy["pair"]["token_a"]["amount_min"]),
                    path=[
                        strategy["pair"]["token_a"]["address"],
                        strategy["base"]["address"],
                    ],
                    to=self.period_state.safe_contract_address,
                    deadline=CURRENT_BLOCK_TIMESTAMP + 300,  # 5 min into the future
                )
                swap_a_data = cast(bytes, contract_api_msg.raw_transaction.body["data"])
                multi_send_txs.append(
                    {
                        # FIXME: CALL or DELEGATE_CALL? # pylint: disable=fixme
                        "operation": MultiSendOperation.CALL,
                        "to": self.period_state.multisend_contract_address,
                        "value": 0,
                        "data": HexBytes(swap_a_data.hex()),
                    }
                )

            else:

                contract_api_msg = yield from self.get_contract_api_response(
                    performative=ContractApiMessage.Performative.GET_RAW_TRANSACTION,  # type: ignore
                    contract_address=self.period_state.router_contract_address,
                    contract_id=str(UniswapV2Router02Contract.contract_id),
                    contract_callable="get_method_data",
                    method_name="swap_exact_tokens_for_tokens",
                    amount_in=int(strategy["pair"]["token_a"]["amount"]),
                    amount_out_min=int(strategy["pair"]["token_a"]["amount_min"]),
                    path=[
                        strategy["pair"]["token_a"]["address"],
                        strategy["base"]["address"],
                    ],
                    to=self.period_state.safe_contract_address,
                    deadline=CURRENT_BLOCK_TIMESTAMP + 300,  # 5 min into the future
                )
                swap_a_data = cast(bytes, contract_api_msg.raw_transaction.body["data"])
                multi_send_txs.append(
                    {
                        # FIXME: CALL or DELEGATE_CALL? # pylint: disable=fixme
                        "operation": MultiSendOperation.CALL,
                        "to": self.period_state.multisend_contract_address,
                        "value": 0,
                        "data": HexBytes(swap_a_data.hex()),
                    }
                )

            # Swap second token back (always non-native)
            contract_api_msg = yield from self.get_contract_api_response(
                performative=ContractApiMessage.Performative.GET_RAW_TRANSACTION,  # type: ignore
                contract_address=self.period_state.router_contract_address,
                contract_id=str(UniswapV2Router02Contract.contract_id),
                contract_callable="get_method_data",
                method_name="swap_exact_tokens_for_tokens",
                amount_in=int(strategy["pair"]["token_b"]["amount"]),
                amount_out_min=int(strategy["pair"]["token_b"]["amount_min"]),
                path=[
                    strategy["pair"]["token_b"]["address"],
                    strategy["base"]["address"],
                ],
                to=self.period_state.safe_contract_address,
                deadline=CURRENT_BLOCK_TIMESTAMP + 300,  # 5 min into the future
            )
            swap_b_data = cast(bytes, contract_api_msg.raw_transaction.body["data"])
            multi_send_txs.append(
                {
                    # FIXME: CALL or DELEGATE_CALL? # pylint: disable=fixme
                    "operation": MultiSendOperation.CALL,
                    "to": self.period_state.multisend_contract_address,
                    "value": 0,
                    "data": HexBytes(swap_b_data.hex()),
                }
            )

            # Get the tx list data from multisend contract
            contract_api_msg = yield from self.get_contract_api_response(
                performative=ContractApiMessage.Performative.GET_RAW_TRANSACTION,  # type: ignore
                contract_address=self.period_state.safe_contract_address,
                contract_id=str(MultiSendContract.contract_id),
                contract_callable="get_tx_data",
                multi_send_txs=multi_send_txs,
            )
            multisend_data = contract_api_msg.raw_transaction.body["data"]

            # Get the tx hash from Gnosis Safe contract
            contract_api_msg = yield from self.get_contract_api_response(
                performative=ContractApiMessage.Performative.GET_RAW_TRANSACTION,  # type: ignore
                contract_address=self.period_state.safe_contract_address,
                contract_id=str(GnosisSafeContract.contract_id),
                contract_callable="get_raw_safe_transaction_hash",
                to_address=self.period_state.multisend_contract_address,
                value=ETHER_VALUE,
                data=multisend_data,
            )
            safe_tx_hash = cast(str, contract_api_msg.raw_transaction.body["tx_hash"])
            safe_tx_hash = safe_tx_hash[2:]
            self.context.logger.info(f"Hash of the Safe transaction: {safe_tx_hash}")
            payload = TransactionHashPayload(
                sender=self.context.agent_address, tx_hash=safe_tx_hash
            )

        with benchmark_tool.measure(
            self,
        ).consensus():
            yield from self.send_a2a_transaction(payload)
            yield from self.wait_until_round_end()

        self.set_done()


class ExitPoolTransactionSignatureBehaviour(TransactionSignatureBaseBehaviour):
    """Prepare the 'exit pool' multisend tx."""

    state_id = "exit_pool_tx_signature"
    matching_round = ExitPoolTransactionSignatureRound


class ExitPoolTransactionSendBehaviour(TransactionSendBaseBehaviour):
    """Prepare the 'exit pool' multisend tx."""

    state_id = "exit_pool_tx_send"
    matching_round = ExitPoolTransactionSendRound


class ExitPoolTransactionValidationBehaviour(TransactionValidationBaseBehaviour):
    """Prepare the 'exit pool' multisend tx."""

    state_id = "exit_pool_tx_validation"
    matching_round = ExitPoolTransactionValidationRound


class ExitPoolRandomnessBehaviour(RandomnessBehaviourPriceEstimation):
    """Get randomness."""

    state_id = "exit_pool_randomness"
    matching_round = ExitPoolRandomnessRound


class ExitPoolSelectKeeperBehaviour(SelectKeeperBehaviour):
    """'exit pool' select keeper."""

    state_id = "exit_pool_select_keeper"
    matching_round = ExitPoolSelectKeeperRound


class LiquidityProvisionConsensusBehaviour(AbstractRoundBehaviour):
    """This behaviour manages the consensus stages for the liquidity provision."""

    initial_state_cls = TendermintHealthcheckBehaviour
    abci_app_cls = LiquidityProvisionAbciApp  # type: ignore
    behaviour_states: Set[Type[LiquidityProvisionBaseBehaviour]] = {  # type: ignore
        TendermintHealthcheckBehaviour,  # type: ignore
        RegistrationBehaviour,  # type: ignore
        DeploySafeRandomnessBehaviour,  # type: ignore
        DeploySafeSelectKeeperBehaviour,  # type: ignore
        DeploySafeSendBehaviour,  # type: ignore
        DeploySafeValidationBehaviour,  # type: ignore
        StrategyEvaluationBehaviour,  # type: ignore
        EnterPoolTransactionHashBehaviour,  # type: ignore
        EnterPoolTransactionSignatureBehaviour,  # type: ignore
        EnterPoolTransactionSendBehaviour,  # type: ignore
        EnterPoolTransactionValidationBehaviour,  # type: ignore
        EnterPoolRandomnessBehaviour,  # type: ignore
        EnterPoolSelectKeeperBehaviour,  # type: ignore
        ExitPoolTransactionHashBehaviour,  # type: ignore
        ExitPoolTransactionSignatureBehaviour,  # type: ignore
        ExitPoolTransactionSendBehaviour,  # type: ignore
        ExitPoolTransactionValidationBehaviour,  # type: ignore
        ExitPoolRandomnessBehaviour,  # type: ignore
        ExitPoolSelectKeeperBehaviour,  # type: ignore
        ResetBehaviour,  # type: ignore
        ResetAndPauseBehaviour,  # type: ignore
    }

    def setup(self) -> None:
        """Set up the behaviour."""
        super().setup()
        benchmark_tool.logger = self.context.logger<|MERGE_RESOLUTION|>--- conflicted
+++ resolved
@@ -603,11 +603,7 @@
                 contract_callable="get_tx_data",
                 multi_send_txs=multi_send_txs,
             )
-<<<<<<< HEAD
-            multisend_data = cast(str, contract_api_msg.raw_transaction.body["data"]).encode()
-=======
             multisend_data = cast(str, contract_api_msg.raw_transaction.body["data"])
->>>>>>> cec06865
 
             # Get the tx hash from Gnosis Safe contract
             contract_api_msg = yield from self.get_contract_api_response(
@@ -625,14 +621,9 @@
 
             payload = TransactionHashPayload(
                 sender=self.context.agent_address,
-<<<<<<< HEAD
-                tx_hash=safe_tx_hash,
-                tx_data=multisend_data,
-=======
                 tx_hash=json.dumps(
                     {"tx_hash": safe_tx_hash, "tx_data": multisend_data}
                 ),  # TOFIX
->>>>>>> cec06865
             )
 
         with benchmark_tool.measure(
