--- conflicted
+++ resolved
@@ -37,12 +37,9 @@
     TRANSACTION_SEND = "tx_send"
     TRANSACTION_VALIDATION = "tx_validation"
     TX_HASH = "tx_hash"
-<<<<<<< HEAD
     FINALIZATION = "finalization"
-=======
     LP_RESULT = "lp_result"
     VALIDATE = "validate_transaction"
->>>>>>> 8b7f367f
 
     def __str__(self) -> str:
         """Get the string value of the transaction type."""
@@ -94,22 +91,14 @@
         return dict(strategy=self.strategy)
 
 
-<<<<<<< HEAD
 class FinalizationTxPayload(BaseLiquidityProvisionPayload):
     """Represent a transaction payload of type 'finalization'."""
 
     transaction_type = TransactionType.FINALIZATION
-=======
-class ValidatePayload(BaseTxPayload):
-    """Represent a transaction payload of type 'validate'."""
-
-    transaction_type = TransactionType.VALIDATE
->>>>>>> 8b7f367f
 
     def __init__(
         self,
         sender: str,
-<<<<<<< HEAD
         tx_hash: Optional[str] = None,
         id_: Optional[str] = None,
     ) -> None:
@@ -131,7 +120,16 @@
     def data(self) -> Dict[str, str]:
         """Get the data."""
         return dict(tx_hash=self.tx_hash) if self.tx_hash is not None else {}
-=======
+
+
+class ValidatePayload(BaseTxPayload):
+    """Represent a transaction payload of type 'validate'."""
+
+    transaction_type = TransactionType.VALIDATE
+
+    def __init__(
+        self,
+        sender: str,
         amount: Optional[int] = None,
         id_: Optional[str] = None,
     ) -> None:
@@ -152,5 +150,4 @@
     @property
     def data(self) -> Dict:
         """Get the data."""
-        return dict(amount=self.amount) if self.amount is not None else {}
->>>>>>> 8b7f367f
+        return dict(amount=self.amount) if self.amount is not None else {}