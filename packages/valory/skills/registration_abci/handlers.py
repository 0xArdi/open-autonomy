--- conflicted
+++ resolved
@@ -19,13 +19,9 @@
 
 """This module contains the handler for the 'registration_abci' skill."""
 
-<<<<<<< HEAD
 from packages.valory.skills.abstract_round_abci.handlers import (
     ABCIRoundHandler as BaseABCIRoundHandler
 )
-=======
-from packages.valory.skills.abstract_round_abci.handlers import ABCIRoundHandler
->>>>>>> b94f7a78
 from packages.valory.skills.abstract_round_abci.handlers import (
     ContractApiHandler as BaseContractApiHandler,
 )
@@ -42,12 +38,8 @@
     TendermintHandler as BaseTendermintHandler,
 )
 
-<<<<<<< HEAD
+
 ABCIRoundHandler = BaseABCIRoundHandler
-=======
-
-ABCIHandler = ABCIRoundHandler
->>>>>>> b94f7a78
 HttpHandler = BaseHttpHandler
 SigningHandler = BaseSigningHandler
 LedgerApiHandler = BaseLedgerApiHandler
