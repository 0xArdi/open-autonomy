--- conflicted
+++ resolved
@@ -17,23 +17,13 @@
   rounds.py: QmaH6aihxSJpKcmF6gAPxzqmb4GL8VJZnJwkUDRnPR3xv7
 fingerprint_ignore_patterns: []
 connections:
-<<<<<<< HEAD
-- valory/abci:0.1.0:QmUq4z19VS9G1TfnZdKy818F7maQopAor4NGe9t4DgzwyJ
-contracts: []
-protocols:
-- open_aea/signing:1.0.0:QmaGYpYEQjgbM37pBMiR7RcpeSLpztZyzDt2RF7sTXoMyU
-- valory/abci:0.1.0:QmPh452wHDWf6xTnAENyXQED5UZNkU5dum98ZGfN9vZGhk
-skills:
-- valory/abstract_round_abci:0.1.0:Qmch4D7jbdLD9k7aan3SCHPNQx2Et1ydyKsHXkVkRSDLBM
-=======
 - valory/abci:0.1.0:QmVV5qAZxB75SsVGfQw5KuMRnuFP3RXYD6WwaYs6iMWiVU
 contracts: []
 protocols:
 - open_aea/signing:1.0.0:QmQJbzTMRVNTSaJDm4JSZHzoRgsZDUfzTqipJAJcicobXx
 - valory/abci:0.1.0:QmYg2GNatG8mzmiZrnZNL2LtS7rx4Mgi8g55Kfd5nj3QEp
 skills:
-- valory/abstract_round_abci:0.1.0:QmTbsC1t4xsx9cxDmkB4URC3qYtptRVoWqgD1gjWwidmL2
->>>>>>> 5a66ca27
+- valory/abstract_round_abci:0.1.0:QmfXirD6pcZDxJozQSSc6rq7ve3Q4pnqYAKLLTUfB13avB
 behaviours:
   main:
     args: {}
@@ -77,21 +67,14 @@
       keeper_timeout: 30.0
       max_healthcheck: 120
       observation_interval: 10
-<<<<<<< HEAD
       on_chain_service_id: null
-      period_setup: {}
-=======
->>>>>>> 5a66ca27
       reset_tendermint_after: 2
       retry_attempts: 400
       retry_timeout: 3
       round_timeout_seconds: 30.0
       service_id: reset_pause_abci
-<<<<<<< HEAD
       service_registry_address: null
-=======
       setup: {}
->>>>>>> 5a66ca27
       sleep_time: 1
       tendermint_check_sleep_delay: 3
       tendermint_com_url: http://localhost:8080
