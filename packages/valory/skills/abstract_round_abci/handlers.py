# -*- coding: utf-8 -*-
# ------------------------------------------------------------------------------
#
#   Copyright 2021-2022 Valory AG
#
#   Licensed under the Apache License, Version 2.0 (the "License");
#   you may not use this file except in compliance with the License.
#   You may obtain a copy of the License at
#
#       http://www.apache.org/licenses/LICENSE-2.0
#
#   Unless required by applicable law or agreed to in writing, software
#   distributed under the License is distributed on an "AS IS" BASIS,
#   WITHOUT WARRANTIES OR CONDITIONS OF ANY KIND, either express or implied.
#   See the License for the specific language governing permissions and
#   limitations under the License.
#
# ------------------------------------------------------------------------------

"""This module contains the handler for the 'abstract_round_abci' skill."""
import ipaddress
import json
from abc import ABC
<<<<<<< HEAD
from enum import Enum
=======
>>>>>>> 2052c1a5
from typing import Callable, Dict, FrozenSet, List, Optional, cast
from urllib.parse import urlparse

from aea.configurations.data_types import PublicId
from aea.protocols.base import Message
from aea.protocols.dialogue.base import Dialogue, Dialogues
from aea.skills.base import Handler

from packages.open_aea.protocols.signing import SigningMessage
from packages.valory.protocols.abci import AbciMessage
from packages.valory.protocols.abci.custom_types import Events, ValidatorUpdates
from packages.valory.protocols.contract_api import ContractApiMessage
from packages.valory.protocols.http import HttpMessage
from packages.valory.protocols.ledger_api import LedgerApiMessage
from packages.valory.protocols.tendermint.dialogues import (
    TendermintDialogue,
    TendermintDialogues,
)
from packages.valory.protocols.tendermint.message import TendermintMessage
from packages.valory.skills.abstract_abci.handlers import ABCIHandler
from packages.valory.skills.abstract_round_abci.base import (
    ABCIAppInternalError,
    AddBlockError,
    BaseSynchronizedData,
    ERROR_CODE,
    LateArrivingTransaction,
    OK_CODE,
    SignatureNotValidError,
    Transaction,
    TransactionNotValidError,
    TransactionTypeNotRecognizedError,
)
from packages.valory.skills.abstract_round_abci.behaviours import AbstractRoundBehaviour
from packages.valory.skills.abstract_round_abci.dialogues import AbciDialogue
from packages.valory.skills.abstract_round_abci.models import Requests, SharedState


def exception_to_info_msg(exception: Exception) -> str:
    """Transform an exception to an info string message."""
    return f"{exception.__class__.__name__}: {str(exception)}"


class ABCIRoundHandler(ABCIHandler):
    """ABCI handler."""

    SUPPORTED_PROTOCOL = AbciMessage.protocol_id

    def info(  # pylint: disable=no-self-use,useless-super-delegation
        self, message: AbciMessage, dialogue: AbciDialogue
    ) -> AbciMessage:
        """
        Handle the 'info' request.

        As per Tendermint spec (https://github.com/tendermint/spec/blob/038f3e025a19fed9dc96e718b9834ab1b545f136/spec/abci/abci.md#info):

        - Return information about the application state.
        - Used to sync Tendermint with the application during a handshake that happens on startup.
        - The returned app_version will be included in the Header of every block.
        - Tendermint expects last_block_app_hash and last_block_height to be updated during Commit, ensuring that Commit is never called twice for the same block height.

        :param message: the ABCI request.
        :param dialogue: the ABCI dialogue.
        :return: the response.
        """
        # some arbitrary information
        info_data = ""
        # the application software semantic version
        version = ""
        # the application protocol version
        app_version = 0
        # latest block for which the app has called Commit
        last_block_height = self.context.state.round_sequence.height
        # latest result of Commit
        last_block_app_hash = self.context.state.round_sequence.root_hash
        reply = dialogue.reply(
            performative=AbciMessage.Performative.RESPONSE_INFO,
            target_message=message,
            info_data=info_data,
            version=version,
            app_version=app_version,
            last_block_height=last_block_height,
            last_block_app_hash=last_block_app_hash,
        )
        return cast(AbciMessage, reply)

    def init_chain(self, message: AbciMessage, dialogue: AbciDialogue) -> AbciMessage:
        """
        Handle a message of REQUEST_INIT_CHAIN performative.

        As per Tendermint spec (https://github.com/tendermint/spec/blob/038f3e025a19fed9dc96e718b9834ab1b545f136/spec/abci/abci.md#initchain):

        - Called once upon genesis.
        - If ResponseInitChain.Validators is empty, the initial validator set will be the RequestInitChain.Validators.
        - If ResponseInitChain.Validators is not empty, it will be the initial validator set (regardless of what is in RequestInitChain.Validators).
        - This allows the app to decide if it wants to accept the initial validator set proposed by tendermint (ie. in the genesis file), or if it wants to use a different one (perhaps computed based on some application specific information in the genesis file).

        :param message: the ABCI request.
        :param dialogue: the ABCI dialogue.
        :return: the response.
        """
        # Initial validator set (optional).
        validators: List = []
<<<<<<< HEAD
        # Initial application hash.
        app_hash = self.context.state.round_sequence.root_hash
=======
        # Get the root hash of the last round transition as the initial application hash.
        # If no round transitions have occurred yet, `last_root_hash` returns the hash of the initial abci app's state.
        # `init_chain` will be called between resets when restarting again.
        app_hash = self.context.state.round_sequence.last_round_transition_root_hash
        cast(SharedState, self.context.state).round_sequence.init_chain(
            message.initial_height
        )
>>>>>>> 2052c1a5
        reply = dialogue.reply(
            performative=AbciMessage.Performative.RESPONSE_INIT_CHAIN,
            target_message=message,
            validators=ValidatorUpdates(validators),
            app_hash=app_hash,
        )
        return cast(AbciMessage, reply)

    def begin_block(  # pylint: disable=no-self-use
        self, message: AbciMessage, dialogue: AbciDialogue
    ) -> AbciMessage:
        """Handle the 'begin_block' request."""
        cast(SharedState, self.context.state).round_sequence.begin_block(message.header)
        return super().begin_block(message, dialogue)

    def check_tx(  # pylint: disable=no-self-use
        self, message: AbciMessage, dialogue: AbciDialogue
    ) -> AbciMessage:
        """Handle the 'check_tx' request."""
        transaction_bytes = message.tx
        # check we can decode the transaction
        try:
            transaction = Transaction.decode(transaction_bytes)
            transaction.verify(self.context.default_ledger_id)
            cast(SharedState, self.context.state).round_sequence.check_is_finished()
        except (
            SignatureNotValidError,
            TransactionNotValidError,
            TransactionTypeNotRecognizedError,
        ) as exception:
            self._log_exception(exception)
            return self._check_tx_failed(
                message, dialogue, exception_to_info_msg(exception)
            )
        except LateArrivingTransaction as exception:  # pragma: nocover
            self.context.logger.debug(exception_to_info_msg(exception))
            return self._check_tx_failed(
                message, dialogue, exception_to_info_msg(exception)
            )

        # return check_tx success
        reply = dialogue.reply(
            performative=AbciMessage.Performative.RESPONSE_CHECK_TX,
            target_message=message,
            code=OK_CODE,
            data=b"",
            log="",
            info="check_tx succeeded",
            gas_wanted=0,
            gas_used=0,
            events=Events([]),
            codespace="",
        )
        return cast(AbciMessage, reply)

    def deliver_tx(  # pylint: disable=no-self-use
        self, message: AbciMessage, dialogue: AbciDialogue
    ) -> AbciMessage:
        """Handle the 'deliver_tx' request."""
        transaction_bytes = message.tx
        shared_state = cast(SharedState, self.context.state)
        try:
            transaction = Transaction.decode(transaction_bytes)
            transaction.verify(self.context.default_ledger_id)
            shared_state.round_sequence.check_is_finished()
            shared_state.round_sequence.deliver_tx(transaction)
        except (
            SignatureNotValidError,
            TransactionNotValidError,
            TransactionTypeNotRecognizedError,
        ) as exception:
            self._log_exception(exception)
            return self._deliver_tx_failed(
                message, dialogue, exception_to_info_msg(exception)
            )
        except LateArrivingTransaction as exception:  # pragma: nocover
            self.context.logger.debug(exception_to_info_msg(exception))
            return self._deliver_tx_failed(
                message, dialogue, exception_to_info_msg(exception)
            )

        # return deliver_tx success
        reply = dialogue.reply(
            performative=AbciMessage.Performative.RESPONSE_DELIVER_TX,
            target_message=message,
            code=OK_CODE,
            data=b"",
            log="",
            info="deliver_tx succeeded",
            gas_wanted=0,
            gas_used=0,
            events=Events([]),
            codespace="",
        )
        return cast(AbciMessage, reply)

    def end_block(  # pylint: disable=no-self-use
        self, message: AbciMessage, dialogue: AbciDialogue
    ) -> AbciMessage:
        """Handle the 'end_block' request."""
<<<<<<< HEAD
=======
        self.context.state.round_sequence.tm_height = message.height
>>>>>>> 2052c1a5
        cast(SharedState, self.context.state).round_sequence.end_block()
        return super().end_block(message, dialogue)

    def commit(  # pylint: disable=no-self-use
        self, message: AbciMessage, dialogue: AbciDialogue
    ) -> AbciMessage:
        """
        Handle the 'commit' request.

        As per Tendermint spec (https://github.com/tendermint/spec/blob/038f3e025a19fed9dc96e718b9834ab1b545f136/spec/abci/abci.md#commit):

        Empty request meant to signal to the app it can write state transitions to state.

        - Persist the application state.
        - Return a Merkle root hash of the application state.
        - It's critical that all application instances return the same hash. If not, they will not be able to agree on the next block, because the hash is included in the next block!

        :param message: the ABCI request.
        :param dialogue: the ABCI dialogue.
        :return: the response.
        """
        try:
            cast(SharedState, self.context.state).round_sequence.commit()
        except AddBlockError as exception:
            self._log_exception(exception)
            raise exception
        # The Merkle root hash of the application state.
        data = self.context.state.round_sequence.root_hash
        # Blocks below this height may be removed. Defaults to 0 (retain all).
        retain_height = 0
        # return commit success
        reply = dialogue.reply(
            performative=AbciMessage.Performative.RESPONSE_COMMIT,
            target_message=message,
            data=data,
            retain_height=retain_height,
        )
        return cast(AbciMessage, reply)

    @classmethod
    def _check_tx_failed(
        cls, message: AbciMessage, dialogue: AbciDialogue, info: str = ""
    ) -> AbciMessage:
        """Handle a failed check_tx request."""
        reply = dialogue.reply(
            performative=AbciMessage.Performative.RESPONSE_CHECK_TX,
            target_message=message,
            code=ERROR_CODE,
            data=b"",
            log="",
            info=info,
            gas_wanted=0,
            gas_used=0,
            events=Events([]),
            codespace="",
        )
        return cast(AbciMessage, reply)

    @classmethod
    def _deliver_tx_failed(
        cls, message: AbciMessage, dialogue: AbciDialogue, info: str = ""
    ) -> AbciMessage:
        """Handle a failed deliver_tx request."""
        reply = dialogue.reply(
            performative=AbciMessage.Performative.RESPONSE_DELIVER_TX,
            target_message=message,
            code=ERROR_CODE,
            data=b"",
            log="",
            info=info,
            gas_wanted=0,
            gas_used=0,
            events=Events([]),
            codespace="",
        )
        return cast(AbciMessage, reply)

    def _log_exception(self, exception: Exception) -> None:
        """Log an exception."""
        self.context.logger.error(exception_to_info_msg(exception))


class AbstractResponseHandler(Handler, ABC):
    """
    Abstract response Handler.

    This abstract handler works in tandem with the 'Requests' model.
    Whenever a message of 'response' type arrives, the handler
    tries to dispatch it to a pending request previously registered
    in 'Requests' by some other code in the same skill.

    The concrete classes must set the 'allowed_response_performatives'
    class attribute to the (frozen)set of performative the developer
    wants the handler to handle.
    """

    allowed_response_performatives: FrozenSet[Message.Performative]

    def setup(self) -> None:
        """Set up the handler."""

    def teardown(self) -> None:
        """Tear down the handler."""

    def handle(self, message: Message) -> None:
        """
        Handle the response message.

        Steps:
        1. Try to recover the 'dialogues' instance, for the protocol
           of this handler, from the skill context. The attribute name used to
           read the attribute is computed by '_get_dialogues_attribute_name()'
           method. If no dialogues instance is found, log a message and return.
        2. Try to recover the dialogue; if no dialogue is present, log a message
           and return.
        3. Check whether the performative is in the set of allowed performative;
           if not, log a message and return.
        4. Try to recover the callback of the request associated to the response
           from the 'Requests' model; if no callback is present, log a message
           and return.
        5. If the above check have passed, then call the callback with the
           received message.

        :param message: the message to handle.
        """
        protocol_dialogues = self._recover_protocol_dialogues()
        if protocol_dialogues is None:
            self._handle_missing_dialogues()
            return
        protocol_dialogues = cast(Dialogues, protocol_dialogues)

        protocol_dialogue = cast(Optional[Dialogue], protocol_dialogues.update(message))
        if protocol_dialogue is None:
            self._handle_unidentified_dialogue(message)
            return

        if message.performative not in self.allowed_response_performatives:
            self._handle_unallowed_performative(message)
            return

        request_nonce = protocol_dialogue.dialogue_label.dialogue_reference[0]
        ctx_requests = cast(Requests, self.context.requests)

        try:
            callback = cast(
                Callable,
                ctx_requests.request_id_to_callback.pop(request_nonce),
            )
        except KeyError as e:
            raise ABCIAppInternalError(
                f"No callback defined for request with nonce: {request_nonce}"
            ) from e

        self._log_message_handling(message)
        current_behaviour = cast(
            AbstractRoundBehaviour, self.context.behaviours.main
        ).current_behaviour
        callback(message, current_behaviour)

    def _get_dialogues_attribute_name(self) -> str:
        """
        Get dialogues attribute name.

        By convention, the Dialogues model of the skill follows
        the template '{protocol_name}_dialogues'.

        Override this method accordingly if the name of hte Dialogues
        model is different.

        :return: the dialogues attribute name.
        """
        return cast(PublicId, self.SUPPORTED_PROTOCOL).name + "_dialogues"

    def _recover_protocol_dialogues(self) -> Optional[Dialogues]:
        """
        Recover protocol dialogues from supported protocol id.

        :return: the dialogues, or None if the dialogues object was not found.
        """
        attribute = self._get_dialogues_attribute_name()
        return getattr(self.context, attribute, None)

    def _handle_missing_dialogues(self) -> None:
        """Handle missing dialogues in context."""
        expected_attribute_name = self._get_dialogues_attribute_name()
        self.context.logger.info(
            "cannot find Dialogues object in skill context with attribute name: %s",
            expected_attribute_name,
        )

    def _handle_unidentified_dialogue(self, message: Message) -> None:
        """
        Handle an unidentified dialogue.

        :param message: the unidentified message to be handled
        """
        self.context.logger.info(
            "received invalid message: unidentified dialogue. message=%s", message
        )

    def _handle_unallowed_performative(self, message: Message) -> None:
        """
        Handle a message with an unallowed response performative.

        Log an error message saying that the handler did not expect requests
        but only responses.

        :param message: the message
        """
        self.context.logger.warning(
            "received invalid message: unallowed performative. message=%s.", message
        )

    def _log_message_handling(self, message: Message) -> None:
        """Log the handling of the message."""
        self.context.logger.debug(
            "calling registered callback with message=%s", message
        )


class HttpHandler(AbstractResponseHandler):
    """The HTTP response handler."""

    SUPPORTED_PROTOCOL: Optional[PublicId] = HttpMessage.protocol_id
    allowed_response_performatives = frozenset({HttpMessage.Performative.RESPONSE})


class SigningHandler(AbstractResponseHandler):
    """Implement the transaction handler."""

    SUPPORTED_PROTOCOL: Optional[PublicId] = SigningMessage.protocol_id
    allowed_response_performatives = frozenset(
        {
            SigningMessage.Performative.SIGNED_MESSAGE,
            SigningMessage.Performative.SIGNED_TRANSACTION,
            SigningMessage.Performative.ERROR,
        }
    )


class LedgerApiHandler(AbstractResponseHandler):
    """Implement the ledger handler."""

    SUPPORTED_PROTOCOL: Optional[PublicId] = LedgerApiMessage.protocol_id
    allowed_response_performatives = frozenset(
        {
            LedgerApiMessage.Performative.BALANCE,
            LedgerApiMessage.Performative.RAW_TRANSACTION,
            LedgerApiMessage.Performative.TRANSACTION_DIGEST,
            LedgerApiMessage.Performative.TRANSACTION_RECEIPT,
            LedgerApiMessage.Performative.ERROR,
            LedgerApiMessage.Performative.STATE,
        }
    )


class ContractApiHandler(AbstractResponseHandler):
    """Implement the contract api handler."""

    SUPPORTED_PROTOCOL: Optional[PublicId] = ContractApiMessage.protocol_id
    allowed_response_performatives = frozenset(
        {
            ContractApiMessage.Performative.RAW_TRANSACTION,
            ContractApiMessage.Performative.RAW_MESSAGE,
            ContractApiMessage.Performative.ERROR,
            ContractApiMessage.Performative.STATE,
        }
    )


class TendermintHandler(Handler):
    """The Tendermint request / response handler."""

    SUPPORTED_PROTOCOL: Optional[PublicId] = TendermintMessage.protocol_id

    class LogMessages(Enum):
        """Log messages used in the TendermintHandler"""

        unidentified_dialogue = "Unidentified Tendermint dialogue"
        no_addresses_retrieved_yet = "No registered addresses retrieved yet"
        not_in_registered_addresses = "Sender not registered for on-chain service"
        sending_request_response = "Sending Tendermint request response"
        failed_to_parse_address = "Failed to parse Tendermint network address"
        collected_config_info = "Collected Tendermint config info"
        received_error_without_target_message = (
            "Received error message but could not retrieve target message"
        )
        received_error_response = "Received error response"
        sending_error_response = "Sending error response"
        performative_not_recognized = "Performative not recognized"

        def __str__(self) -> str:
            """For ease of use in formatted string literals"""
            return self.value

    def setup(self) -> None:
        """Set up the handler."""

    def teardown(self) -> None:
        """Tear down the handler."""

    @property
    def synchronized_data(self) -> BaseSynchronizedData:
<<<<<<< HEAD
        """Historical stata data over which consensus has been achieved"""
=======
        """Period State"""
>>>>>>> 2052c1a5
        return cast(
            BaseSynchronizedData,
            cast(SharedState, self.context.state).synchronized_data,
        )

    @property
    def registered_addresses(self) -> Dict[str, str]:
        """Registered addresses retrieved on-chain from service registry contract"""
        return self.synchronized_data.db.initial_data.get("registered_addresses", {})

    @property
    def dialogues(self) -> Optional[TendermintDialogues]:
        """Tendermint request / response protocol dialogues"""

        attribute = cast(PublicId, self.SUPPORTED_PROTOCOL).name + "_dialogues"
        return getattr(self.context, attribute, None)

<<<<<<< HEAD
    def _preconditions_satisfied(
        self, message: TendermintMessage, dialogue: TendermintDialogue
    ) -> bool:
        """Precondition checks"""

        if dialogue is None:
            log_message = self.LogMessages.unidentified_dialogue.value
            self.context.logger.info(f"{log_message}: {message}")
            return False

        if not self.registered_addresses:
            log_message = self.LogMessages.no_addresses_retrieved_yet.value
            self.context.logger.info(f"{log_message}: {message}")
            self._reply_with_tendermint_error(message, dialogue, log_message)
            return False

        if message.sender not in self.registered_addresses:
            self.context.logger.info(message.sender)
            self.context.logger.info(str(self.registered_addresses))
            log_message = self.LogMessages.not_in_registered_addresses.value
            self.context.logger.info(f"{log_message}: {message}")
            self._reply_with_tendermint_error(message, dialogue, log_message)
            return False

        return True

    def handle(self, message: TendermintMessage) -> None:
=======
    def handle(self, message: Message) -> None:
>>>>>>> 2052c1a5
        """Handle incoming Tendermint messages"""

        dialogues = cast(TendermintDialogues, self.dialogues)
        dialogue = cast(TendermintDialogue, dialogues.update(message))

        if not self._preconditions_satisfied(message, dialogue):
            return

        message = cast(TendermintMessage, message)
        if message.performative == TendermintMessage.Performative.REQUEST:
            self._handle_request(message, dialogue)
        elif message.performative == TendermintMessage.Performative.RESPONSE:
            self._handle_response(message, dialogue)
        elif message.performative == TendermintMessage.Performative.ERROR:
            self._handle_error(message, dialogue)
        else:
            log_message = self.LogMessages.performative_not_recognized.value
            self.context.logger.info(f"{log_message}: {message}")

    def _reply_with_tendermint_error(
        self,
        message: TendermintMessage,
        dialogue: TendermintDialogue,
        error_message: str,
    ) -> None:
        """Reply with Tendermint error"""
        response = dialogue.reply(
            performative=TendermintMessage.Performative.ERROR,
            target_message=message,
            error_code=TendermintMessage.ErrorCode.INVALID_REQUEST,
            error_msg=error_message,
            error_data={},
        )
        self.context.outbox.put_message(response)
        log_message = self.LogMessages.sending_error_response.value
        log_message += f". Received: {message}, replied: {response}"
        self.context.logger.info(log_message)

    def _handle_request(
        self, message: TendermintMessage, dialogue: TendermintDialogue
    ) -> None:
        """Handler Tendermint request message"""

        info = self.registered_addresses[self.context.agent_address]
        response = dialogue.reply(
            performative=TendermintMessage.Performative.RESPONSE,
            target_message=message,
            info=json.dumps(info),
        )
        self.context.outbox.put_message(message=response)
        log_message = self.LogMessages.sending_request_response.value
        self.context.logger.info(f"{log_message}: {response}")

    def _handle_response(
        self, message: TendermintMessage, dialogue: TendermintDialogue
    ) -> None:
        """Process Tendermint response messages"""

        try:  # validate message contains a valid address
            validator_config = json.loads(message.info)
            self.context.logger.error(validator_config)
            parse_result = urlparse(validator_config["tendermint_url"])
            if parse_result.hostname != "localhost":
                ipaddress.ip_network(parse_result.hostname)
        except ValueError as e:
            log_message = self.LogMessages.failed_to_parse_address.value
            self.context.logger.info(f"{log_message}: {e} {message}")
            self._reply_with_tendermint_error(message, dialogue, log_message)
            return

        self.registered_addresses[message.sender] = validator_config
        log_message = self.LogMessages.collected_config_info.value
        self.context.logger.info(f"{log_message}: {message}")
        dialogues = cast(TendermintDialogues, self.dialogues)
        dialogues.dialogue_stats.add_dialogue_endstate(
            TendermintDialogue.EndState.CONFIG_SHARED, dialogue.is_self_initiated
        )

    def _handle_error(
        self, message: TendermintMessage, dialogue: TendermintDialogue
    ) -> None:
        """Handle error message as response"""

        target_message = dialogue.get_message_by_id(message.target)
        if not target_message:
            log_message = self.LogMessages.received_error_without_target_message.value
            self.context.logger.info(log_message)
            return

        log_message = self.LogMessages.received_error_response.value
        log_message += f". Received: {message}, in reply to: {target_message}"
        self.context.logger.info(log_message)
        dialogues = cast(TendermintDialogues, self.dialogues)
        dialogues.dialogue_stats.add_dialogue_endstate(
            TendermintDialogue.EndState.CONFIG_NOT_SHARED, dialogue.is_self_initiated
        )<|MERGE_RESOLUTION|>--- conflicted
+++ resolved
@@ -21,10 +21,7 @@
 import ipaddress
 import json
 from abc import ABC
-<<<<<<< HEAD
 from enum import Enum
-=======
->>>>>>> 2052c1a5
 from typing import Callable, Dict, FrozenSet, List, Optional, cast
 from urllib.parse import urlparse
 
@@ -127,10 +124,6 @@
         """
         # Initial validator set (optional).
         validators: List = []
-<<<<<<< HEAD
-        # Initial application hash.
-        app_hash = self.context.state.round_sequence.root_hash
-=======
         # Get the root hash of the last round transition as the initial application hash.
         # If no round transitions have occurred yet, `last_root_hash` returns the hash of the initial abci app's state.
         # `init_chain` will be called between resets when restarting again.
@@ -138,7 +131,6 @@
         cast(SharedState, self.context.state).round_sequence.init_chain(
             message.initial_height
         )
->>>>>>> 2052c1a5
         reply = dialogue.reply(
             performative=AbciMessage.Performative.RESPONSE_INIT_CHAIN,
             target_message=message,
@@ -239,10 +231,7 @@
         self, message: AbciMessage, dialogue: AbciDialogue
     ) -> AbciMessage:
         """Handle the 'end_block' request."""
-<<<<<<< HEAD
-=======
         self.context.state.round_sequence.tm_height = message.height
->>>>>>> 2052c1a5
         cast(SharedState, self.context.state).round_sequence.end_block()
         return super().end_block(message, dialogue)
 
@@ -546,11 +535,7 @@
 
     @property
     def synchronized_data(self) -> BaseSynchronizedData:
-<<<<<<< HEAD
         """Historical stata data over which consensus has been achieved"""
-=======
-        """Period State"""
->>>>>>> 2052c1a5
         return cast(
             BaseSynchronizedData,
             cast(SharedState, self.context.state).synchronized_data,
@@ -568,7 +553,6 @@
         attribute = cast(PublicId, self.SUPPORTED_PROTOCOL).name + "_dialogues"
         return getattr(self.context, attribute, None)
 
-<<<<<<< HEAD
     def _preconditions_satisfied(
         self, message: TendermintMessage, dialogue: TendermintDialogue
     ) -> bool:
@@ -596,9 +580,6 @@
         return True
 
     def handle(self, message: TendermintMessage) -> None:
-=======
-    def handle(self, message: Message) -> None:
->>>>>>> 2052c1a5
         """Handle incoming Tendermint messages"""
 
         dialogues = cast(TendermintDialogues, self.dialogues)
@@ -607,7 +588,6 @@
         if not self._preconditions_satisfied(message, dialogue):
             return
 
-        message = cast(TendermintMessage, message)
         if message.performative == TendermintMessage.Performative.REQUEST:
             self._handle_request(message, dialogue)
         elif message.performative == TendermintMessage.Performative.RESPONSE:
