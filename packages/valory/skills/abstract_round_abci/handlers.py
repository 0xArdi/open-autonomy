# -*- coding: utf-8 -*-
# ------------------------------------------------------------------------------
#
#   Copyright 2021-2022 Valory AG
#
#   Licensed under the Apache License, Version 2.0 (the "License");
#   you may not use this file except in compliance with the License.
#   You may obtain a copy of the License at
#
#       http://www.apache.org/licenses/LICENSE-2.0
#
#   Unless required by applicable law or agreed to in writing, software
#   distributed under the License is distributed on an "AS IS" BASIS,
#   WITHOUT WARRANTIES OR CONDITIONS OF ANY KIND, either express or implied.
#   See the License for the specific language governing permissions and
#   limitations under the License.
#
# ------------------------------------------------------------------------------

"""This module contains the handler for the 'abstract_round_abci' skill."""
from abc import ABC
from typing import Callable, FrozenSet, Optional, cast

from aea.configurations.data_types import PublicId
from aea.protocols.base import Message
from aea.protocols.dialogue.base import Dialogue, Dialogues
from aea.skills.base import Handler

from packages.open_aea.protocols.signing import SigningMessage
from packages.valory.protocols.abci import AbciMessage
from packages.valory.protocols.abci.custom_types import Events
from packages.valory.protocols.contract_api import ContractApiMessage
from packages.valory.protocols.http import HttpMessage
from packages.valory.protocols.ledger_api import LedgerApiMessage
from packages.valory.skills.abstract_abci.handlers import ABCIHandler
from packages.valory.skills.abstract_round_abci.base import (
    ABCIAppInternalError,
    AddBlockError,
    ERROR_CODE,
    LateArrivingTransaction,
    OK_CODE,
    SignatureNotValidError,
    Transaction,
    TransactionNotValidError,
    TransactionTypeNotRecognizedError,
)
from packages.valory.skills.abstract_round_abci.behaviours import AbstractRoundBehaviour
from packages.valory.skills.abstract_round_abci.dialogues import AbciDialogue
from packages.valory.skills.abstract_round_abci.models import Requests, SharedState


def exception_to_info_msg(exception: Exception) -> str:
    """Transform an exception to an info string message."""
    return f"{exception.__class__.__name__}: {str(exception)}"


class ABCIRoundHandler(ABCIHandler):
    """ABCI handler."""

    SUPPORTED_PROTOCOL = AbciMessage.protocol_id

    def info(  # pylint: disable=no-self-use,useless-super-delegation
        self, message: AbciMessage, dialogue: AbciDialogue
    ) -> AbciMessage:
        """Handle the 'info' request."""
        info_data = ""
        version = ""
        app_version = 0
<<<<<<< HEAD
        last_block_height = self.context.state.period.height
        last_block_app_hash = self.context.state.period_state.app_hash
=======
        last_block_height = self.context.state.round_sequence.height
        last_block_app_hash = b""
>>>>>>> 484fa03f
        reply = dialogue.reply(
            performative=AbciMessage.Performative.RESPONSE_INFO,
            target_message=message,
            info_data=info_data,
            version=version,
            app_version=app_version,
            last_block_height=last_block_height,
            last_block_app_hash=last_block_app_hash,
        )
        return cast(AbciMessage, reply)

    def begin_block(  # pylint: disable=no-self-use
        self, message: AbciMessage, dialogue: AbciDialogue
    ) -> AbciMessage:
        """Handle the 'begin_block' request."""
        cast(SharedState, self.context.state).round_sequence.begin_block(message.header)
        return super().begin_block(message, dialogue)

    def check_tx(  # pylint: disable=no-self-use
        self, message: AbciMessage, dialogue: AbciDialogue
    ) -> AbciMessage:
        """Handle the 'check_tx' request."""
        transaction_bytes = message.tx
        # check we can decode the transaction
        try:
            transaction = Transaction.decode(transaction_bytes)
            transaction.verify(self.context.default_ledger_id)
            cast(SharedState, self.context.state).round_sequence.check_is_finished()
        except (
            SignatureNotValidError,
            TransactionNotValidError,
            TransactionTypeNotRecognizedError,
        ) as exception:
            self._log_exception(exception)
            return self._check_tx_failed(
                message, dialogue, exception_to_info_msg(exception)
            )
        except LateArrivingTransaction as exception:  # pragma: nocover
            self.context.logger.debug(exception_to_info_msg(exception))
            return self._check_tx_failed(
                message, dialogue, exception_to_info_msg(exception)
            )

        # return check_tx success
        reply = dialogue.reply(
            performative=AbciMessage.Performative.RESPONSE_CHECK_TX,
            target_message=message,
            code=OK_CODE,
            data=b"",
            log="",
            info="check_tx succeeded",
            gas_wanted=0,
            gas_used=0,
            events=Events([]),
            codespace="",
        )
        return cast(AbciMessage, reply)

    def deliver_tx(  # pylint: disable=no-self-use
        self, message: AbciMessage, dialogue: AbciDialogue
    ) -> AbciMessage:
        """Handle the 'deliver_tx' request."""
        transaction_bytes = message.tx
        shared_state = cast(SharedState, self.context.state)
        try:
            transaction = Transaction.decode(transaction_bytes)
            transaction.verify(self.context.default_ledger_id)
            shared_state.round_sequence.check_is_finished()
            shared_state.round_sequence.deliver_tx(transaction)
        except (
            SignatureNotValidError,
            TransactionNotValidError,
            TransactionTypeNotRecognizedError,
        ) as exception:
            self._log_exception(exception)
            return self._deliver_tx_failed(
                message, dialogue, exception_to_info_msg(exception)
            )
        except LateArrivingTransaction as exception:  # pragma: nocover
            self.context.logger.debug(exception_to_info_msg(exception))
            return self._deliver_tx_failed(
                message, dialogue, exception_to_info_msg(exception)
            )

        # return deliver_tx success
        reply = dialogue.reply(
            performative=AbciMessage.Performative.RESPONSE_DELIVER_TX,
            target_message=message,
            code=OK_CODE,
            data=b"",
            log="",
            info="deliver_tx succeeded",
            gas_wanted=0,
            gas_used=0,
            events=Events([]),
            codespace="",
        )
        return cast(AbciMessage, reply)

    def end_block(  # pylint: disable=no-self-use
        self, message: AbciMessage, dialogue: AbciDialogue
    ) -> AbciMessage:
        """Handle the 'end_block' request."""
        cast(SharedState, self.context.state).round_sequence.end_block()
        return super().end_block(message, dialogue)

    def commit(  # pylint: disable=no-self-use
        self, message: AbciMessage, dialogue: AbciDialogue
    ) -> AbciMessage:
        """Handle the 'commit' request."""
        try:
            cast(SharedState, self.context.state).round_sequence.commit()
        except AddBlockError as exception:
            self._log_exception(exception)
            raise exception
        # return commit success
        reply = dialogue.reply(
            performative=AbciMessage.Performative.RESPONSE_COMMIT,
            target_message=message,
            data=b"",  # self.context.state.period_state.app_hash,
            retain_height=0,
        )
        return cast(AbciMessage, reply)

    @classmethod
    def _check_tx_failed(
        cls, message: AbciMessage, dialogue: AbciDialogue, info: str = ""
    ) -> AbciMessage:
        """Handle a failed check_tx request."""
        reply = dialogue.reply(
            performative=AbciMessage.Performative.RESPONSE_CHECK_TX,
            target_message=message,
            code=ERROR_CODE,
            data=b"",
            log="",
            info=info,
            gas_wanted=0,
            gas_used=0,
            events=Events([]),
            codespace="",
        )
        return cast(AbciMessage, reply)

    @classmethod
    def _deliver_tx_failed(
        cls, message: AbciMessage, dialogue: AbciDialogue, info: str = ""
    ) -> AbciMessage:
        """Handle a failed deliver_tx request."""
        reply = dialogue.reply(
            performative=AbciMessage.Performative.RESPONSE_DELIVER_TX,
            target_message=message,
            code=ERROR_CODE,
            data=b"",
            log="",
            info=info,
            gas_wanted=0,
            gas_used=0,
            events=Events([]),
            codespace="",
        )
        return cast(AbciMessage, reply)

    def _log_exception(self, exception: Exception) -> None:
        """Log an exception."""
        self.context.logger.error(exception_to_info_msg(exception))


class AbstractResponseHandler(Handler, ABC):
    """
    Abstract response Handler.

    This abstract handler works in tandem with the 'Requests' model.
    Whenever a message of 'response' type arrives, the handler
    tries to dispatch it to a pending request previously registered
    in 'Requests' by some other code in the same skill.

    The concrete classes must set the 'allowed_response_performatives'
    class attribute to the (frozen)set of performative the developer
    wants the handler to handle.
    """

    allowed_response_performatives: FrozenSet[Message.Performative]

    def setup(self) -> None:
        """Set up the handler."""

    def teardown(self) -> None:
        """Tear down the handler."""

    def handle(self, message: Message) -> None:
        """
        Handle the response message.

        Steps:
        1. Try to recover the 'dialogues' instance, for the protocol
           of this handler, from the skill context. The attribute name used to
           read the attribute is computed by '_get_dialogues_attribute_name()'
           method. If no dialogues instance is found, log a message and return.
        2. Try to recover the dialogue; if no dialogue is present, log a message
           and return.
        3. Check whether the performative is in the set of allowed performative;
           if not, log a message and return.
        4. Try to recover the callback of the request associated to the response
           from the 'Requests' model; if no callback is present, log a message
           and return.
        5. If the above check have passed, then call the callback with the
           received message.

        :param message: the message to handle.
        """
        protocol_dialogues = self._recover_protocol_dialogues()
        if protocol_dialogues is None:
            self._handle_missing_dialogues()
            return
        protocol_dialogues = cast(Dialogues, protocol_dialogues)

        protocol_dialogue = cast(Optional[Dialogue], protocol_dialogues.update(message))
        if protocol_dialogue is None:
            self._handle_unidentified_dialogue(message)
            return

        if message.performative not in self.allowed_response_performatives:
            self._handle_unallowed_performative(message)
            return

        request_nonce = protocol_dialogue.dialogue_label.dialogue_reference[0]
        ctx_requests = cast(Requests, self.context.requests)

        try:
            callback = cast(
                Callable,
                ctx_requests.request_id_to_callback.pop(request_nonce),
            )
        except KeyError as e:
            raise ABCIAppInternalError(
                f"No callback defined for request with nonce: {request_nonce}"
            ) from e

        self._log_message_handling(message)
        current_behaviour = cast(
            AbstractRoundBehaviour, self.context.behaviours.main
        ).current_behaviour
        callback(message, current_behaviour)

    def _get_dialogues_attribute_name(self) -> str:
        """
        Get dialogues attribute name.

        By convention, the Dialogues model of the skill follows
        the template '{protocol_name}_dialogues'.

        Override this method accordingly if the name of hte Dialogues
        model is different.

        :return: the dialogues attribute name.
        """
        return cast(PublicId, self.SUPPORTED_PROTOCOL).name + "_dialogues"

    def _recover_protocol_dialogues(self) -> Optional[Dialogues]:
        """
        Recover protocol dialogues from supported protocol id.

        :return: the dialogues, or None if the dialogues object was not found.
        """
        attribute = self._get_dialogues_attribute_name()
        return getattr(self.context, attribute, None)

    def _handle_missing_dialogues(self) -> None:
        """Handle missing dialogues in context."""
        expected_attribute_name = self._get_dialogues_attribute_name()
        self.context.logger.info(
            "cannot find Dialogues object in skill context with attribute name: %s",
            expected_attribute_name,
        )

    def _handle_unidentified_dialogue(self, message: Message) -> None:
        """
        Handle an unidentified dialogue.

        :param message: the unidentified message to be handled
        """
        self.context.logger.info(
            "received invalid message: unidentified dialogue. message=%s", message
        )

    def _handle_unallowed_performative(self, message: Message) -> None:
        """
        Handle a message with an unallowed response performative.

        Log an error message saying that the handler did not expect requests
        but only responses.

        :param message: the message
        """
        self.context.logger.warning(
            "received invalid message: unallowed performative. message=%s.", message
        )

    def _log_message_handling(self, message: Message) -> None:
        """Log the handling of the message."""
        self.context.logger.debug(
            "calling registered callback with message=%s", message
        )


class HttpHandler(AbstractResponseHandler):
    """The HTTP response handler."""

    SUPPORTED_PROTOCOL: Optional[PublicId] = HttpMessage.protocol_id
    allowed_response_performatives = frozenset({HttpMessage.Performative.RESPONSE})


class SigningHandler(AbstractResponseHandler):
    """Implement the transaction handler."""

    SUPPORTED_PROTOCOL: Optional[PublicId] = SigningMessage.protocol_id
    allowed_response_performatives = frozenset(
        {
            SigningMessage.Performative.SIGNED_MESSAGE,
            SigningMessage.Performative.SIGNED_TRANSACTION,
            SigningMessage.Performative.ERROR,
        }
    )


class LedgerApiHandler(AbstractResponseHandler):
    """Implement the ledger handler."""

    SUPPORTED_PROTOCOL: Optional[PublicId] = LedgerApiMessage.protocol_id
    allowed_response_performatives = frozenset(
        {
            LedgerApiMessage.Performative.BALANCE,
            LedgerApiMessage.Performative.RAW_TRANSACTION,
            LedgerApiMessage.Performative.TRANSACTION_DIGEST,
            LedgerApiMessage.Performative.TRANSACTION_RECEIPT,
            LedgerApiMessage.Performative.ERROR,
            LedgerApiMessage.Performative.STATE,
        }
    )


class ContractApiHandler(AbstractResponseHandler):
    """Implement the contract api handler."""

    SUPPORTED_PROTOCOL: Optional[PublicId] = ContractApiMessage.protocol_id
    allowed_response_performatives = frozenset(
        {
            ContractApiMessage.Performative.RAW_TRANSACTION,
            ContractApiMessage.Performative.RAW_MESSAGE,
            ContractApiMessage.Performative.ERROR,
            ContractApiMessage.Performative.STATE,
        }
    )<|MERGE_RESOLUTION|>--- conflicted
+++ resolved
@@ -66,13 +66,8 @@
         info_data = ""
         version = ""
         app_version = 0
-<<<<<<< HEAD
-        last_block_height = self.context.state.period.height
-        last_block_app_hash = self.context.state.period_state.app_hash
-=======
         last_block_height = self.context.state.round_sequence.height
-        last_block_app_hash = b""
->>>>>>> 484fa03f
+        last_block_app_hash = self.context.state.synchronized_data.app_hash
         reply = dialogue.reply(
             performative=AbciMessage.Performative.RESPONSE_INFO,
             target_message=message,
